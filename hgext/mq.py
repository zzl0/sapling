# mq.py - patch queues for mercurial
#
# Copyright 2005, 2006 Chris Mason <mason@suse.com>
#
# This software may be used and distributed according to the terms of the
# GNU General Public License version 2 or any later version.

'''manage a stack of patches

This extension lets you work with a stack of patches in a Mercurial
repository. It manages two stacks of patches - all known patches, and
applied patches (subset of known patches).

Known patches are represented as patch files in the .hg/patches
directory. Applied patches are both patch files and changesets.

Common tasks (use :hg:`help command` for more details)::

  create new patch                          qnew
  import existing patch                     qimport

  print patch series                        qseries
  print applied patches                     qapplied

  add known patch to applied stack          qpush
  remove patch from applied stack           qpop
  refresh contents of top applied patch     qrefresh

By default, mq will automatically use git patches when required to
avoid losing file mode changes, copy records, binary files or empty
files creations or deletions. This behaviour can be configured with::

  [mq]
  git = auto/keep/yes/no

If set to 'keep', mq will obey the [diff] section configuration while
preserving existing git patches upon qrefresh. If set to 'yes' or
'no', mq will override the [diff] section and always generate git or
regular patches, possibly losing data in the second case.

It may be desirable for mq changesets to be kept in the secret phase (see
:hg:`help phases`), which can be enabled with the following setting::

  [mq]
  secret = True

You will by default be managing a patch queue named "patches". You can
create other, independent patch queues with the :hg:`qqueue` command.
'''

from mercurial.i18n import _
from mercurial.node import bin, hex, short, nullid, nullrev
from mercurial.lock import release
from mercurial import commands, cmdutil, hg, scmutil, util, revset
from mercurial import repair, extensions, url, error, phases
from mercurial import patch as patchmod
import os, re, errno, shutil

commands.norepo += " qclone"

seriesopts = [('s', 'summary', None, _('print first line of patch header'))]

cmdtable = {}
command = cmdutil.command(cmdtable)

# Patch names looks like unix-file names.
# They must be joinable with queue directory and result in the patch path.
normname = util.normpath

class statusentry(object):
    def __init__(self, node, name):
        self.node, self.name = node, name
    def __repr__(self):
        return hex(self.node) + ':' + self.name

class patchheader(object):
    def __init__(self, pf, plainmode=False):
        def eatdiff(lines):
            while lines:
                l = lines[-1]
                if (l.startswith("diff -") or
                    l.startswith("Index:") or
                    l.startswith("===========")):
                    del lines[-1]
                else:
                    break
        def eatempty(lines):
            while lines:
                if not lines[-1].strip():
                    del lines[-1]
                else:
                    break

        message = []
        comments = []
        user = None
        date = None
        parent = None
        format = None
        subject = None
        branch = None
        nodeid = None
        diffstart = 0

        for line in file(pf):
            line = line.rstrip()
            if (line.startswith('diff --git')
                or (diffstart and line.startswith('+++ '))):
                diffstart = 2
                break
            diffstart = 0 # reset
            if line.startswith("--- "):
                diffstart = 1
                continue
            elif format == "hgpatch":
                # parse values when importing the result of an hg export
                if line.startswith("# User "):
                    user = line[7:]
                elif line.startswith("# Date "):
                    date = line[7:]
                elif line.startswith("# Parent "):
                    parent = line[9:].lstrip()
                elif line.startswith("# Branch "):
                    branch = line[9:]
                elif line.startswith("# Node ID "):
                    nodeid = line[10:]
                elif not line.startswith("# ") and line:
                    message.append(line)
                    format = None
            elif line == '# HG changeset patch':
                message = []
                format = "hgpatch"
            elif (format != "tagdone" and (line.startswith("Subject: ") or
                                           line.startswith("subject: "))):
                subject = line[9:]
                format = "tag"
            elif (format != "tagdone" and (line.startswith("From: ") or
                                           line.startswith("from: "))):
                user = line[6:]
                format = "tag"
            elif (format != "tagdone" and (line.startswith("Date: ") or
                                           line.startswith("date: "))):
                date = line[6:]
                format = "tag"
            elif format == "tag" and line == "":
                # when looking for tags (subject: from: etc) they
                # end once you find a blank line in the source
                format = "tagdone"
            elif message or line:
                message.append(line)
            comments.append(line)

        eatdiff(message)
        eatdiff(comments)
        # Remember the exact starting line of the patch diffs before consuming
        # empty lines, for external use by TortoiseHg and others
        self.diffstartline = len(comments)
        eatempty(message)
        eatempty(comments)

        # make sure message isn't empty
        if format and format.startswith("tag") and subject:
            message.insert(0, "")
            message.insert(0, subject)

        self.message = message
        self.comments = comments
        self.user = user
        self.date = date
        self.parent = parent
        # nodeid and branch are for external use by TortoiseHg and others
        self.nodeid = nodeid
        self.branch = branch
        self.haspatch = diffstart > 1
        self.plainmode = plainmode

    def setuser(self, user):
        if not self.updateheader(['From: ', '# User '], user):
            try:
                patchheaderat = self.comments.index('# HG changeset patch')
                self.comments.insert(patchheaderat + 1, '# User ' + user)
            except ValueError:
                if self.plainmode or self._hasheader(['Date: ']):
                    self.comments = ['From: ' + user] + self.comments
                else:
                    tmp = ['# HG changeset patch', '# User ' + user, '']
                    self.comments = tmp + self.comments
        self.user = user

    def setdate(self, date):
        if not self.updateheader(['Date: ', '# Date '], date):
            try:
                patchheaderat = self.comments.index('# HG changeset patch')
                self.comments.insert(patchheaderat + 1, '# Date ' + date)
            except ValueError:
                if self.plainmode or self._hasheader(['From: ']):
                    self.comments = ['Date: ' + date] + self.comments
                else:
                    tmp = ['# HG changeset patch', '# Date ' + date, '']
                    self.comments = tmp + self.comments
        self.date = date

    def setparent(self, parent):
        if not self.updateheader(['# Parent '], parent):
            try:
                patchheaderat = self.comments.index('# HG changeset patch')
                self.comments.insert(patchheaderat + 1, '# Parent ' + parent)
            except ValueError:
                pass
        self.parent = parent

    def setmessage(self, message):
        if self.comments:
            self._delmsg()
        self.message = [message]
        self.comments += self.message

    def updateheader(self, prefixes, new):
        '''Update all references to a field in the patch header.
        Return whether the field is present.'''
        res = False
        for prefix in prefixes:
            for i in xrange(len(self.comments)):
                if self.comments[i].startswith(prefix):
                    self.comments[i] = prefix + new
                    res = True
                    break
        return res

    def _hasheader(self, prefixes):
        '''Check if a header starts with any of the given prefixes.'''
        for prefix in prefixes:
            for comment in self.comments:
                if comment.startswith(prefix):
                    return True
        return False

    def __str__(self):
        if not self.comments:
            return ''
        return '\n'.join(self.comments) + '\n\n'

    def _delmsg(self):
        '''Remove existing message, keeping the rest of the comments fields.
        If comments contains 'subject: ', message will prepend
        the field and a blank line.'''
        if self.message:
            subj = 'subject: ' + self.message[0].lower()
            for i in xrange(len(self.comments)):
                if subj == self.comments[i].lower():
                    del self.comments[i]
                    self.message = self.message[2:]
                    break
        ci = 0
        for mi in self.message:
            while mi != self.comments[ci]:
                ci += 1
            del self.comments[ci]

<<<<<<< HEAD
def newcommit(repo, *args, **kwargs):
    """helper dedicated to ensure a commit respect mq.secret setting
=======
def secretcommit(repo, phase, *args, **kwargs):
    """helper dedicated to ensure a commit are secret
>>>>>>> 7b9cb90b

    It should be used instead of repo.commit inside the mq source for operation
    creating new changeset.
    """
    if phase is None:
        if repo.ui.configbool('mq', 'secret', False):
            phase = phases.secret
    if phase is not None:
        backup = repo.ui.backupconfig('phases', 'new-commit')
    # Marking the repository as committing an mq patch can be used
    # to optimize operations like _branchtags().
    repo._committingpatch = True
    try:
        if phase is not None:
            repo.ui.setconfig('phases', 'new-commit', phase)
        return repo.commit(*args, **kwargs)
    finally:
        repo._committingpatch = False
        if phase is not None:
            repo.ui.restoreconfig(backup)

class queue(object):
    def __init__(self, ui, path, patchdir=None):
        self.basepath = path
        try:
            fh = open(os.path.join(path, 'patches.queue'))
            cur = fh.read().rstrip()
            fh.close()
            if not cur:
                curpath = os.path.join(path, 'patches')
            else:
                curpath = os.path.join(path, 'patches-' + cur)
        except IOError:
            curpath = os.path.join(path, 'patches')
        self.path = patchdir or curpath
        self.opener = scmutil.opener(self.path)
        self.ui = ui
        self.applieddirty = False
        self.seriesdirty = False
        self.added = []
        self.seriespath = "series"
        self.statuspath = "status"
        self.guardspath = "guards"
        self.activeguards = None
        self.guardsdirty = False
        # Handle mq.git as a bool with extended values
        try:
            gitmode = ui.configbool('mq', 'git', None)
            if gitmode is None:
                raise error.ConfigError()
            self.gitmode = gitmode and 'yes' or 'no'
        except error.ConfigError:
            self.gitmode = ui.config('mq', 'git', 'auto').lower()
        self.plainmode = ui.configbool('mq', 'plain', False)

    @util.propertycache
    def applied(self):
        def parselines(lines):
            for l in lines:
                entry = l.split(':', 1)
                if len(entry) > 1:
                    n, name = entry
                    yield statusentry(bin(n), name)
                elif l.strip():
                    self.ui.warn(_('malformated mq status line: %s\n') % entry)
                # else we ignore empty lines
        try:
            lines = self.opener.read(self.statuspath).splitlines()
            return list(parselines(lines))
        except IOError, e:
            if e.errno == errno.ENOENT:
                return []
            raise

    @util.propertycache
    def fullseries(self):
        try:
            return self.opener.read(self.seriespath).splitlines()
        except IOError, e:
            if e.errno == errno.ENOENT:
                return []
            raise

    @util.propertycache
    def series(self):
        self.parseseries()
        return self.series

    @util.propertycache
    def seriesguards(self):
        self.parseseries()
        return self.seriesguards

    def invalidate(self):
        for a in 'applied fullseries series seriesguards'.split():
            if a in self.__dict__:
                delattr(self, a)
        self.applieddirty = False
        self.seriesdirty = False
        self.guardsdirty = False
        self.activeguards = None

    def diffopts(self, opts={}, patchfn=None):
        diffopts = patchmod.diffopts(self.ui, opts)
        if self.gitmode == 'auto':
            diffopts.upgrade = True
        elif self.gitmode == 'keep':
            pass
        elif self.gitmode in ('yes', 'no'):
            diffopts.git = self.gitmode == 'yes'
        else:
            raise util.Abort(_('mq.git option can be auto/keep/yes/no'
                               ' got %s') % self.gitmode)
        if patchfn:
            diffopts = self.patchopts(diffopts, patchfn)
        return diffopts

    def patchopts(self, diffopts, *patches):
        """Return a copy of input diff options with git set to true if
        referenced patch is a git patch and should be preserved as such.
        """
        diffopts = diffopts.copy()
        if not diffopts.git and self.gitmode == 'keep':
            for patchfn in patches:
                patchf = self.opener(patchfn, 'r')
                # if the patch was a git patch, refresh it as a git patch
                for line in patchf:
                    if line.startswith('diff --git'):
                        diffopts.git = True
                        break
                patchf.close()
        return diffopts

    def join(self, *p):
        return os.path.join(self.path, *p)

    def findseries(self, patch):
        def matchpatch(l):
            l = l.split('#', 1)[0]
            return l.strip() == patch
        for index, l in enumerate(self.fullseries):
            if matchpatch(l):
                return index
        return None

    guard_re = re.compile(r'\s?#([-+][^-+# \t\r\n\f][^# \t\r\n\f]*)')

    def parseseries(self):
        self.series = []
        self.seriesguards = []
        for l in self.fullseries:
            h = l.find('#')
            if h == -1:
                patch = l
                comment = ''
            elif h == 0:
                continue
            else:
                patch = l[:h]
                comment = l[h:]
            patch = patch.strip()
            if patch:
                if patch in self.series:
                    raise util.Abort(_('%s appears more than once in %s') %
                                     (patch, self.join(self.seriespath)))
                self.series.append(patch)
                self.seriesguards.append(self.guard_re.findall(comment))

    def checkguard(self, guard):
        if not guard:
            return _('guard cannot be an empty string')
        bad_chars = '# \t\r\n\f'
        first = guard[0]
        if first in '-+':
            return (_('guard %r starts with invalid character: %r') %
                      (guard, first))
        for c in bad_chars:
            if c in guard:
                return _('invalid character in guard %r: %r') % (guard, c)

    def setactive(self, guards):
        for guard in guards:
            bad = self.checkguard(guard)
            if bad:
                raise util.Abort(bad)
        guards = sorted(set(guards))
        self.ui.debug('active guards: %s\n' % ' '.join(guards))
        self.activeguards = guards
        self.guardsdirty = True

    def active(self):
        if self.activeguards is None:
            self.activeguards = []
            try:
                guards = self.opener.read(self.guardspath).split()
            except IOError, err:
                if err.errno != errno.ENOENT:
                    raise
                guards = []
            for i, guard in enumerate(guards):
                bad = self.checkguard(guard)
                if bad:
                    self.ui.warn('%s:%d: %s\n' %
                                 (self.join(self.guardspath), i + 1, bad))
                else:
                    self.activeguards.append(guard)
        return self.activeguards

    def setguards(self, idx, guards):
        for g in guards:
            if len(g) < 2:
                raise util.Abort(_('guard %r too short') % g)
            if g[0] not in '-+':
                raise util.Abort(_('guard %r starts with invalid char') % g)
            bad = self.checkguard(g[1:])
            if bad:
                raise util.Abort(bad)
        drop = self.guard_re.sub('', self.fullseries[idx])
        self.fullseries[idx] = drop + ''.join([' #' + g for g in guards])
        self.parseseries()
        self.seriesdirty = True

    def pushable(self, idx):
        if isinstance(idx, str):
            idx = self.series.index(idx)
        patchguards = self.seriesguards[idx]
        if not patchguards:
            return True, None
        guards = self.active()
        exactneg = [g for g in patchguards if g[0] == '-' and g[1:] in guards]
        if exactneg:
            return False, repr(exactneg[0])
        pos = [g for g in patchguards if g[0] == '+']
        exactpos = [g for g in pos if g[1:] in guards]
        if pos:
            if exactpos:
                return True, repr(exactpos[0])
            return False, ' '.join(map(repr, pos))
        return True, ''

    def explainpushable(self, idx, all_patches=False):
        write = all_patches and self.ui.write or self.ui.warn
        if all_patches or self.ui.verbose:
            if isinstance(idx, str):
                idx = self.series.index(idx)
            pushable, why = self.pushable(idx)
            if all_patches and pushable:
                if why is None:
                    write(_('allowing %s - no guards in effect\n') %
                          self.series[idx])
                else:
                    if not why:
                        write(_('allowing %s - no matching negative guards\n') %
                              self.series[idx])
                    else:
                        write(_('allowing %s - guarded by %s\n') %
                              (self.series[idx], why))
            if not pushable:
                if why:
                    write(_('skipping %s - guarded by %s\n') %
                          (self.series[idx], why))
                else:
                    write(_('skipping %s - no matching guards\n') %
                          self.series[idx])

    def savedirty(self):
        def writelist(items, path):
            fp = self.opener(path, 'w')
            for i in items:
                fp.write("%s\n" % i)
            fp.close()
        if self.applieddirty:
            writelist(map(str, self.applied), self.statuspath)
            self.applieddirty = False
        if self.seriesdirty:
            writelist(self.fullseries, self.seriespath)
            self.seriesdirty = False
        if self.guardsdirty:
            writelist(self.activeguards, self.guardspath)
            self.guardsdirty = False
        if self.added:
            qrepo = self.qrepo()
            if qrepo:
                qrepo[None].add(f for f in self.added if f not in qrepo[None])
            self.added = []

    def removeundo(self, repo):
        undo = repo.sjoin('undo')
        if not os.path.exists(undo):
            return
        try:
            os.unlink(undo)
        except OSError, inst:
            self.ui.warn(_('error removing undo: %s\n') % str(inst))

    def printdiff(self, repo, diffopts, node1, node2=None, files=None,
                  fp=None, changes=None, opts={}):
        stat = opts.get('stat')
        m = scmutil.match(repo[node1], files, opts)
        cmdutil.diffordiffstat(self.ui, repo, diffopts, node1, node2,  m,
                               changes, stat, fp)

    def mergeone(self, repo, mergeq, head, patch, rev, diffopts):
        # first try just applying the patch
        (err, n) = self.apply(repo, [patch], update_status=False,
                              strict=True, merge=rev)

        if err == 0:
            return (err, n)

        if n is None:
            raise util.Abort(_("apply failed for patch %s") % patch)

        self.ui.warn(_("patch didn't work out, merging %s\n") % patch)

        # apply failed, strip away that rev and merge.
        hg.clean(repo, head)
        self.strip(repo, [n], update=False, backup='strip')

        ctx = repo[rev]
        ret = hg.merge(repo, rev)
        if ret:
            raise util.Abort(_("update returned %d") % ret)
<<<<<<< HEAD
        n = newcommit(repo, ctx.description(), ctx.user(), force=True)
=======
        n = secretcommit(repo, None, ctx.description(), ctx.user(), force=True)
>>>>>>> 7b9cb90b
        if n is None:
            raise util.Abort(_("repo commit failed"))
        try:
            ph = patchheader(mergeq.join(patch), self.plainmode)
        except:
            raise util.Abort(_("unable to read %s") % patch)

        diffopts = self.patchopts(diffopts, patch)
        patchf = self.opener(patch, "w")
        comments = str(ph)
        if comments:
            patchf.write(comments)
        self.printdiff(repo, diffopts, head, n, fp=patchf)
        patchf.close()
        self.removeundo(repo)
        return (0, n)

    def qparents(self, repo, rev=None):
        if rev is None:
            (p1, p2) = repo.dirstate.parents()
            if p2 == nullid:
                return p1
            if not self.applied:
                return None
            return self.applied[-1].node
        p1, p2 = repo.changelog.parents(rev)
        if p2 != nullid and p2 in [x.node for x in self.applied]:
            return p2
        return p1

    def mergepatch(self, repo, mergeq, series, diffopts):
        if not self.applied:
            # each of the patches merged in will have two parents.  This
            # can confuse the qrefresh, qdiff, and strip code because it
            # needs to know which parent is actually in the patch queue.
            # so, we insert a merge marker with only one parent.  This way
            # the first patch in the queue is never a merge patch
            #
            pname = ".hg.patches.merge.marker"
            n = secretcommit(repo, None, '[mq]: merge marker', force=True)
            self.removeundo(repo)
            self.applied.append(statusentry(n, pname))
            self.applieddirty = True

        head = self.qparents(repo)

        for patch in series:
            patch = mergeq.lookup(patch, strict=True)
            if not patch:
                self.ui.warn(_("patch %s does not exist\n") % patch)
                return (1, None)
            pushable, reason = self.pushable(patch)
            if not pushable:
                self.explainpushable(patch, all_patches=True)
                continue
            info = mergeq.isapplied(patch)
            if not info:
                self.ui.warn(_("patch %s is not applied\n") % patch)
                return (1, None)
            rev = info[1]
            err, head = self.mergeone(repo, mergeq, head, patch, rev, diffopts)
            if head:
                self.applied.append(statusentry(head, patch))
                self.applieddirty = True
            if err:
                return (err, head)
        self.savedirty()
        return (0, head)

    def patch(self, repo, patchfile):
        '''Apply patchfile  to the working directory.
        patchfile: name of patch file'''
        files = set()
        try:
            fuzz = patchmod.patch(self.ui, repo, patchfile, strip=1,
                                  files=files, eolmode=None)
            return (True, list(files), fuzz)
        except Exception, inst:
            self.ui.note(str(inst) + '\n')
            if not self.ui.verbose:
                self.ui.warn(_("patch failed, unable to continue (try -v)\n"))
            self.ui.traceback()
            return (False, list(files), False)

    def apply(self, repo, series, list=False, update_status=True,
              strict=False, patchdir=None, merge=None, all_files=None):
        wlock = lock = tr = None
        try:
            wlock = repo.wlock()
            lock = repo.lock()
            tr = repo.transaction("qpush")
            try:
                ret = self._apply(repo, series, list, update_status,
                                  strict, patchdir, merge, all_files=all_files)
                tr.close()
                self.savedirty()
                return ret
            except:
                try:
                    tr.abort()
                finally:
                    repo.invalidate()
                    repo.dirstate.invalidate()
                    self.invalidate()
                raise
        finally:
            release(tr, lock, wlock)
            self.removeundo(repo)

    def _apply(self, repo, series, list=False, update_status=True,
               strict=False, patchdir=None, merge=None, all_files=None):
        '''returns (error, hash)
        error = 1 for unable to read, 2 for patch failed, 3 for patch fuzz'''
        # TODO unify with commands.py
        if not patchdir:
            patchdir = self.path
        err = 0
        n = None
        for patchname in series:
            pushable, reason = self.pushable(patchname)
            if not pushable:
                self.explainpushable(patchname, all_patches=True)
                continue
            self.ui.status(_("applying %s\n") % patchname)
            pf = os.path.join(patchdir, patchname)

            try:
                ph = patchheader(self.join(patchname), self.plainmode)
            except IOError:
                self.ui.warn(_("unable to read %s\n") % patchname)
                err = 1
                break

            message = ph.message
            if not message:
                # The commit message should not be translated
                message = "imported patch %s\n" % patchname
            else:
                if list:
                    # The commit message should not be translated
                    message.append("\nimported patch %s" % patchname)
                message = '\n'.join(message)

            if ph.haspatch:
                (patcherr, files, fuzz) = self.patch(repo, pf)
                if all_files is not None:
                    all_files.update(files)
                patcherr = not patcherr
            else:
                self.ui.warn(_("patch %s is empty\n") % patchname)
                patcherr, files, fuzz = 0, [], 0

            if merge and files:
                # Mark as removed/merged and update dirstate parent info
                removed = []
                merged = []
                for f in files:
                    if os.path.lexists(repo.wjoin(f)):
                        merged.append(f)
                    else:
                        removed.append(f)
                for f in removed:
                    repo.dirstate.remove(f)
                for f in merged:
                    repo.dirstate.merge(f)
                p1, p2 = repo.dirstate.parents()
                repo.dirstate.setparents(p1, merge)

            match = scmutil.matchfiles(repo, files or [])
            oldtip = repo['tip']
<<<<<<< HEAD
            n = newcommit(repo, message, ph.user, ph.date, match=match,
=======
            n = secretcommit(repo, None, message, ph.user, ph.date, match=match,
>>>>>>> 7b9cb90b
                             force=True)
            if repo['tip'] == oldtip:
                raise util.Abort(_("qpush exactly duplicates child changeset"))
            if n is None:
                raise util.Abort(_("repository commit failed"))

            if update_status:
                self.applied.append(statusentry(n, patchname))

            if patcherr:
                self.ui.warn(_("patch failed, rejects left in working dir\n"))
                err = 2
                break

            if fuzz and strict:
                self.ui.warn(_("fuzz found when applying patch, stopping\n"))
                err = 3
                break
        return (err, n)

    def _cleanup(self, patches, numrevs, keep=False):
        if not keep:
            r = self.qrepo()
            if r:
                r[None].forget(patches)
            for p in patches:
                os.unlink(self.join(p))

        qfinished = []
        if numrevs:
            qfinished = self.applied[:numrevs]
            del self.applied[:numrevs]
            self.applieddirty = True

        unknown = []

        for (i, p) in sorted([(self.findseries(p), p) for p in patches],
                             reverse=True):
            if i is not None:
                del self.fullseries[i]
            else:
                unknown.append(p)

        if unknown:
            if numrevs:
                rev  = dict((entry.name, entry.node) for entry in qfinished)
                for p in unknown:
                    msg = _('revision %s refers to unknown patches: %s\n')
                    self.ui.warn(msg % (short(rev[p]), p))
            else:
                msg = _('unknown patches: %s\n')
                raise util.Abort(''.join(msg % p for p in unknown))

        self.parseseries()
        self.seriesdirty = True
        return [entry.node for entry in qfinished]

    def _revpatches(self, repo, revs):
        firstrev = repo[self.applied[0].node].rev()
        patches = []
        for i, rev in enumerate(revs):

            if rev < firstrev:
                raise util.Abort(_('revision %d is not managed') % rev)

            ctx = repo[rev]
            base = self.applied[i].node
            if ctx.node() != base:
                msg = _('cannot delete revision %d above applied patches')
                raise util.Abort(msg % rev)

            patch = self.applied[i].name
            for fmt in ('[mq]: %s', 'imported patch %s'):
                if ctx.description() == fmt % patch:
                    msg = _('patch %s finalized without changeset message\n')
                    repo.ui.status(msg % patch)
                    break

            patches.append(patch)
        return patches

    def finish(self, repo, revs):
        # Manually trigger phase computation to ensure phasedefaults is
        # executed before we remove the patches.
        repo._phaserev
        patches = self._revpatches(repo, sorted(revs))
        qfinished = self._cleanup(patches, len(patches))
        if qfinished and repo.ui.configbool('mq', 'secret', False):
            # only use this logic when the secret option is added
            oldqbase = repo[qfinished[0]]
            if oldqbase.p1().phase() < phases.secret:
                phases.advanceboundary(repo, phases.draft, qfinished)

    def delete(self, repo, patches, opts):
        if not patches and not opts.get('rev'):
            raise util.Abort(_('qdelete requires at least one revision or '
                               'patch name'))

        realpatches = []
        for patch in patches:
            patch = self.lookup(patch, strict=True)
            info = self.isapplied(patch)
            if info:
                raise util.Abort(_("cannot delete applied patch %s") % patch)
            if patch not in self.series:
                raise util.Abort(_("patch %s not in series file") % patch)
            if patch not in realpatches:
                realpatches.append(patch)

        numrevs = 0
        if opts.get('rev'):
            if not self.applied:
                raise util.Abort(_('no patches applied'))
            revs = scmutil.revrange(repo, opts.get('rev'))
            if len(revs) > 1 and revs[0] > revs[1]:
                revs.reverse()
            revpatches = self._revpatches(repo, revs)
            realpatches += revpatches
            numrevs = len(revpatches)

        self._cleanup(realpatches, numrevs, opts.get('keep'))

    def checktoppatch(self, repo):
        if self.applied:
            top = self.applied[-1].node
            patch = self.applied[-1].name
            pp = repo.dirstate.parents()
            if top not in pp:
                raise util.Abort(_("working directory revision is not qtip"))
            return top, patch
        return None, None

    def checksubstate(self, repo):
        '''return list of subrepos at a different revision than substate.
        Abort if any subrepos have uncommitted changes.'''
        inclsubs = []
        wctx = repo[None]
        for s in wctx.substate:
            if wctx.sub(s).dirty(True):
                raise util.Abort(
                    _("uncommitted changes in subrepository %s") % s)
            elif wctx.sub(s).dirty():
                inclsubs.append(s)
        return inclsubs

    def localchangesfound(self, refresh=True):
        if refresh:
            raise util.Abort(_("local changes found, refresh first"))
        else:
            raise util.Abort(_("local changes found"))

    def checklocalchanges(self, repo, force=False, refresh=True):
        m, a, r, d = repo.status()[:4]
        if (m or a or r or d) and not force:
            self.localchangesfound(refresh)
        return m, a, r, d

    _reserved = ('series', 'status', 'guards', '.', '..')
    def checkreservedname(self, name):
        if name in self._reserved:
            raise util.Abort(_('"%s" cannot be used as the name of a patch')
                             % name)
        for prefix in ('.hg', '.mq'):
            if name.startswith(prefix):
                raise util.Abort(_('patch name cannot begin with "%s"')
                                 % prefix)
        for c in ('#', ':'):
            if c in name:
                raise util.Abort(_('"%s" cannot be used in the name of a patch')
                                 % c)

    def checkpatchname(self, name, force=False):
        self.checkreservedname(name)
        if not force and os.path.exists(self.join(name)):
            if os.path.isdir(self.join(name)):
                raise util.Abort(_('"%s" already exists as a directory')
                                 % name)
            else:
                raise util.Abort(_('patch "%s" already exists') % name)

    def new(self, repo, patchfn, *pats, **opts):
        """options:
           msg: a string or a no-argument function returning a string
        """
        msg = opts.get('msg')
        user = opts.get('user')
        date = opts.get('date')
        if date:
            date = util.parsedate(date)
        diffopts = self.diffopts({'git': opts.get('git')})
        if opts.get('checkname', True):
            self.checkpatchname(patchfn)
        inclsubs = self.checksubstate(repo)
        if inclsubs:
            inclsubs.append('.hgsubstate')
        if opts.get('include') or opts.get('exclude') or pats:
            if inclsubs:
                pats = list(pats or []) + inclsubs
            match = scmutil.match(repo[None], pats, opts)
            # detect missing files in pats
            def badfn(f, msg):
                if f != '.hgsubstate': # .hgsubstate is auto-created
                    raise util.Abort('%s: %s' % (f, msg))
            match.bad = badfn
            m, a, r, d = repo.status(match=match)[:4]
        else:
            m, a, r, d = self.checklocalchanges(repo, force=True)
            match = scmutil.matchfiles(repo, m + a + r + inclsubs)
        if len(repo[None].parents()) > 1:
            raise util.Abort(_('cannot manage merge changesets'))
        commitfiles = m + a + r
        self.checktoppatch(repo)
        insert = self.fullseriesend()
        wlock = repo.wlock()
        try:
            try:
                # if patch file write fails, abort early
                p = self.opener(patchfn, "w")
            except IOError, e:
                raise util.Abort(_('cannot write patch "%s": %s')
                                 % (patchfn, e.strerror))
            try:
                if self.plainmode:
                    if user:
                        p.write("From: " + user + "\n")
                        if not date:
                            p.write("\n")
                    if date:
                        p.write("Date: %d %d\n\n" % date)
                else:
                    p.write("# HG changeset patch\n")
                    p.write("# Parent "
                            + hex(repo[None].p1().node()) + "\n")
                    if user:
                        p.write("# User " + user + "\n")
                    if date:
                        p.write("# Date %s %s\n\n" % date)
                if util.safehasattr(msg, '__call__'):
                    msg = msg()
                commitmsg = msg and msg or ("[mq]: %s" % patchfn)
<<<<<<< HEAD
                n = newcommit(repo, commitmsg, user, date, match=match,
=======
                n = secretcommit(repo, None, commitmsg, user, date, match=match,
>>>>>>> 7b9cb90b
                                 force=True)
                if n is None:
                    raise util.Abort(_("repo commit failed"))
                try:
                    self.fullseries[insert:insert] = [patchfn]
                    self.applied.append(statusentry(n, patchfn))
                    self.parseseries()
                    self.seriesdirty = True
                    self.applieddirty = True
                    if msg:
                        msg = msg + "\n\n"
                        p.write(msg)
                    if commitfiles:
                        parent = self.qparents(repo, n)
                        chunks = patchmod.diff(repo, node1=parent, node2=n,
                                            match=match, opts=diffopts)
                        for chunk in chunks:
                            p.write(chunk)
                    p.close()
                    r = self.qrepo()
                    if r:
                        r[None].add([patchfn])
                except:
                    repo.rollback()
                    raise
            except Exception:
                patchpath = self.join(patchfn)
                try:
                    os.unlink(patchpath)
                except:
                    self.ui.warn(_('error unlinking %s\n') % patchpath)
                raise
            self.removeundo(repo)
        finally:
            release(wlock)

    def strip(self, repo, revs, update=True, backup="all", force=None):
        wlock = lock = None
        try:
            wlock = repo.wlock()
            lock = repo.lock()

            if update:
                self.checklocalchanges(repo, force=force, refresh=False)
                urev = self.qparents(repo, revs[0])
                hg.clean(repo, urev)
                repo.dirstate.write()

            self.removeundo(repo)
            for rev in revs:
                repair.strip(self.ui, repo, rev, backup)
            # strip may have unbundled a set of backed up revisions after
            # the actual strip
            self.removeundo(repo)
        finally:
            release(lock, wlock)

    def isapplied(self, patch):
        """returns (index, rev, patch)"""
        for i, a in enumerate(self.applied):
            if a.name == patch:
                return (i, a.node, a.name)
        return None

    # if the exact patch name does not exist, we try a few
    # variations.  If strict is passed, we try only #1
    #
    # 1) a number (as string) to indicate an offset in the series file
    # 2) a unique substring of the patch name was given
    # 3) patchname[-+]num to indicate an offset in the series file
    def lookup(self, patch, strict=False):
        def partialname(s):
            if s in self.series:
                return s
            matches = [x for x in self.series if s in x]
            if len(matches) > 1:
                self.ui.warn(_('patch name "%s" is ambiguous:\n') % s)
                for m in matches:
                    self.ui.warn('  %s\n' % m)
                return None
            if matches:
                return matches[0]
            if self.series and self.applied:
                if s == 'qtip':
                    return self.series[self.seriesend(True)-1]
                if s == 'qbase':
                    return self.series[0]
            return None

        if patch in self.series:
            return patch

        if not os.path.isfile(self.join(patch)):
            try:
                sno = int(patch)
            except (ValueError, OverflowError):
                pass
            else:
                if -len(self.series) <= sno < len(self.series):
                    return self.series[sno]

            if not strict:
                res = partialname(patch)
                if res:
                    return res
                minus = patch.rfind('-')
                if minus >= 0:
                    res = partialname(patch[:minus])
                    if res:
                        i = self.series.index(res)
                        try:
                            off = int(patch[minus + 1:] or 1)
                        except (ValueError, OverflowError):
                            pass
                        else:
                            if i - off >= 0:
                                return self.series[i - off]
                plus = patch.rfind('+')
                if plus >= 0:
                    res = partialname(patch[:plus])
                    if res:
                        i = self.series.index(res)
                        try:
                            off = int(patch[plus + 1:] or 1)
                        except (ValueError, OverflowError):
                            pass
                        else:
                            if i + off < len(self.series):
                                return self.series[i + off]
        raise util.Abort(_("patch %s not in series") % patch)

    def push(self, repo, patch=None, force=False, list=False,
             mergeq=None, all=False, move=False, exact=False):
        diffopts = self.diffopts()
        wlock = repo.wlock()
        try:
            heads = []
            for b, ls in repo.branchmap().iteritems():
                heads += ls
            if not heads:
                heads = [nullid]
            if repo.dirstate.p1() not in heads and not exact:
                self.ui.status(_("(working directory not at a head)\n"))

            if not self.series:
                self.ui.warn(_('no patches in series\n'))
                return 0

            # Suppose our series file is: A B C and the current 'top'
            # patch is B. qpush C should be performed (moving forward)
            # qpush B is a NOP (no change) qpush A is an error (can't
            # go backwards with qpush)
            if patch:
                patch = self.lookup(patch)
                info = self.isapplied(patch)
                if info and info[0] >= len(self.applied) - 1:
                    self.ui.warn(
                        _('qpush: %s is already at the top\n') % patch)
                    return 0

                pushable, reason = self.pushable(patch)
                if pushable:
                    if self.series.index(patch) < self.seriesend():
                        raise util.Abort(
                            _("cannot push to a previous patch: %s") % patch)
                else:
                    if reason:
                        reason = _('guarded by %s') % reason
                    else:
                        reason = _('no matching guards')
                    self.ui.warn(_("cannot push '%s' - %s\n") % (patch, reason))
                    return 1
            elif all:
                patch = self.series[-1]
                if self.isapplied(patch):
                    self.ui.warn(_('all patches are currently applied\n'))
                    return 0

            # Following the above example, starting at 'top' of B:
            # qpush should be performed (pushes C), but a subsequent
            # qpush without an argument is an error (nothing to
            # apply). This allows a loop of "...while hg qpush..." to
            # work as it detects an error when done
            start = self.seriesend()
            if start == len(self.series):
                self.ui.warn(_('patch series already fully applied\n'))
                return 1
            if not force:
                self.checklocalchanges(repo, refresh=self.applied)

            if exact:
                if move:
                    raise util.Abort(_("cannot use --exact and --move together"))
                if self.applied:
                    raise util.Abort(_("cannot push --exact with applied patches"))
                root = self.series[start]
                target = patchheader(self.join(root), self.plainmode).parent
                if not target:
                    raise util.Abort(_("%s does not have a parent recorded" % root))
                if not repo[target] == repo['.']:
                    hg.update(repo, target)

            if move:
                if not patch:
                    raise util.Abort(_("please specify the patch to move"))
                for i, rpn in enumerate(self.fullseries[start:]):
                    # strip markers for patch guards
                    if self.guard_re.split(rpn, 1)[0] == patch:
                        break
                index = start + i
                assert index < len(self.fullseries)
                fullpatch = self.fullseries[index]
                del self.fullseries[index]
                self.fullseries.insert(start, fullpatch)
                self.parseseries()
                self.seriesdirty = True

            self.applieddirty = True
            if start > 0:
                self.checktoppatch(repo)
            if not patch:
                patch = self.series[start]
                end = start + 1
            else:
                end = self.series.index(patch, start) + 1

            s = self.series[start:end]
            all_files = set()
            try:
                if mergeq:
                    ret = self.mergepatch(repo, mergeq, s, diffopts)
                else:
                    ret = self.apply(repo, s, list, all_files=all_files)
            except:
                self.ui.warn(_('cleaning up working directory...'))
                node = repo.dirstate.p1()
                hg.revert(repo, node, None)
                # only remove unknown files that we know we touched or
                # created while patching
                for f in all_files:
                    if f not in repo.dirstate:
                        try:
                            util.unlinkpath(repo.wjoin(f))
                        except OSError, inst:
                            if inst.errno != errno.ENOENT:
                                raise
                self.ui.warn(_('done\n'))
                raise

            if not self.applied:
                return ret[0]
            top = self.applied[-1].name
            if ret[0] and ret[0] > 1:
                msg = _("errors during apply, please fix and refresh %s\n")
                self.ui.write(msg % top)
            else:
                self.ui.write(_("now at: %s\n") % top)
            return ret[0]

        finally:
            wlock.release()

    def pop(self, repo, patch=None, force=False, update=True, all=False):
        wlock = repo.wlock()
        try:
            if patch:
                # index, rev, patch
                info = self.isapplied(patch)
                if not info:
                    patch = self.lookup(patch)
                info = self.isapplied(patch)
                if not info:
                    raise util.Abort(_("patch %s is not applied") % patch)

            if not self.applied:
                # Allow qpop -a to work repeatedly,
                # but not qpop without an argument
                self.ui.warn(_("no patches applied\n"))
                return not all

            if all:
                start = 0
            elif patch:
                start = info[0] + 1
            else:
                start = len(self.applied) - 1

            if start >= len(self.applied):
                self.ui.warn(_("qpop: %s is already at the top\n") % patch)
                return

            if not update:
                parents = repo.dirstate.parents()
                rr = [x.node for x in self.applied]
                for p in parents:
                    if p in rr:
                        self.ui.warn(_("qpop: forcing dirstate update\n"))
                        update = True
            else:
                parents = [p.node() for p in repo[None].parents()]
                needupdate = False
                for entry in self.applied[start:]:
                    if entry.node in parents:
                        needupdate = True
                        break
                update = needupdate

            if not force and update:
                self.checklocalchanges(repo)

            self.applieddirty = True
            end = len(self.applied)
            rev = self.applied[start].node
            if update:
                top = self.checktoppatch(repo)[0]

            try:
                heads = repo.changelog.heads(rev)
            except error.LookupError:
                node = short(rev)
                raise util.Abort(_('trying to pop unknown node %s') % node)

            if heads != [self.applied[-1].node]:
                raise util.Abort(_("popping would remove a revision not "
                                   "managed by this patch queue"))
            if not repo[self.applied[-1].node].mutable():
                raise util.Abort(
                    _("popping would remove an immutable revision"),
                    hint=_('see "hg help phases" for details'))

            # we know there are no local changes, so we can make a simplified
            # form of hg.update.
            if update:
                qp = self.qparents(repo, rev)
                ctx = repo[qp]
                m, a, r, d = repo.status(qp, top)[:4]
                if d:
                    raise util.Abort(_("deletions found between repo revs"))
                for f in a:
                    try:
                        util.unlinkpath(repo.wjoin(f))
                    except OSError, e:
                        if e.errno != errno.ENOENT:
                            raise
                    repo.dirstate.drop(f)
                for f in m + r:
                    fctx = ctx[f]
                    repo.wwrite(f, fctx.data(), fctx.flags())
                    repo.dirstate.normal(f)
                repo.dirstate.setparents(qp, nullid)
            for patch in reversed(self.applied[start:end]):
                self.ui.status(_("popping %s\n") % patch.name)
            del self.applied[start:end]
            self.strip(repo, [rev], update=False, backup='strip')
            if self.applied:
                self.ui.write(_("now at: %s\n") % self.applied[-1].name)
            else:
                self.ui.write(_("patch queue now empty\n"))
        finally:
            wlock.release()

    def diff(self, repo, pats, opts):
        top, patch = self.checktoppatch(repo)
        if not top:
            self.ui.write(_("no patches applied\n"))
            return
        qp = self.qparents(repo, top)
        if opts.get('reverse'):
            node1, node2 = None, qp
        else:
            node1, node2 = qp, None
        diffopts = self.diffopts(opts, patch)
        self.printdiff(repo, diffopts, node1, node2, files=pats, opts=opts)

    def refresh(self, repo, pats=None, **opts):
        if not self.applied:
            self.ui.write(_("no patches applied\n"))
            return 1
        msg = opts.get('msg', '').rstrip()
        newuser = opts.get('user')
        newdate = opts.get('date')
        if newdate:
            newdate = '%d %d' % util.parsedate(newdate)
        wlock = repo.wlock()

        try:
            self.checktoppatch(repo)
            (top, patchfn) = (self.applied[-1].node, self.applied[-1].name)
            if repo.changelog.heads(top) != [top]:
                raise util.Abort(_("cannot refresh a revision with children"))
            if not repo[top].mutable():
                raise util.Abort(_("cannot refresh immutable revision"),
                                 hint=_('see "hg help phases" for details'))

            inclsubs = self.checksubstate(repo)

            cparents = repo.changelog.parents(top)
            patchparent = self.qparents(repo, top)
            ph = patchheader(self.join(patchfn), self.plainmode)
            diffopts = self.diffopts({'git': opts.get('git')}, patchfn)
            if msg:
                ph.setmessage(msg)
            if newuser:
                ph.setuser(newuser)
            if newdate:
                ph.setdate(newdate)
            ph.setparent(hex(patchparent))

            # only commit new patch when write is complete
            patchf = self.opener(patchfn, 'w', atomictemp=True)

            comments = str(ph)
            if comments:
                patchf.write(comments)

            # update the dirstate in place, strip off the qtip commit
            # and then commit.
            #
            # this should really read:
            #   mm, dd, aa = repo.status(top, patchparent)[:3]
            # but we do it backwards to take advantage of manifest/chlog
            # caching against the next repo.status call
            mm, aa, dd = repo.status(patchparent, top)[:3]
            changes = repo.changelog.read(top)
            man = repo.manifest.read(changes[0])
            aaa = aa[:]
            matchfn = scmutil.match(repo[None], pats, opts)
            # in short mode, we only diff the files included in the
            # patch already plus specified files
            if opts.get('short'):
                # if amending a patch, we start with existing
                # files plus specified files - unfiltered
                match = scmutil.matchfiles(repo, mm + aa + dd + matchfn.files())
                # filter with inc/exl options
                matchfn = scmutil.match(repo[None], opts=opts)
            else:
                match = scmutil.matchall(repo)
            m, a, r, d = repo.status(match=match)[:4]
            mm = set(mm)
            aa = set(aa)
            dd = set(dd)

            # we might end up with files that were added between
            # qtip and the dirstate parent, but then changed in the
            # local dirstate. in this case, we want them to only
            # show up in the added section
            for x in m:
                if x not in aa:
                    mm.add(x)
            # we might end up with files added by the local dirstate that
            # were deleted by the patch.  In this case, they should only
            # show up in the changed section.
            for x in a:
                if x in dd:
                    dd.remove(x)
                    mm.add(x)
                else:
                    aa.add(x)
            # make sure any files deleted in the local dirstate
            # are not in the add or change column of the patch
            forget = []
            for x in d + r:
                if x in aa:
                    aa.remove(x)
                    forget.append(x)
                    continue
                else:
                    mm.discard(x)
                dd.add(x)

            m = list(mm)
            r = list(dd)
            a = list(aa)
            c = [filter(matchfn, l) for l in (m, a, r)]
            match = scmutil.matchfiles(repo, set(c[0] + c[1] + c[2] + inclsubs))
            chunks = patchmod.diff(repo, patchparent, match=match,
                                changes=c, opts=diffopts)
            for chunk in chunks:
                patchf.write(chunk)

            try:
                if diffopts.git or diffopts.upgrade:
                    copies = {}
                    for dst in a:
                        src = repo.dirstate.copied(dst)
                        # during qfold, the source file for copies may
                        # be removed. Treat this as a simple add.
                        if src is not None and src in repo.dirstate:
                            copies.setdefault(src, []).append(dst)
                        repo.dirstate.add(dst)
                    # remember the copies between patchparent and qtip
                    for dst in aaa:
                        f = repo.file(dst)
                        src = f.renamed(man[dst])
                        if src:
                            copies.setdefault(src[0], []).extend(
                                copies.get(dst, []))
                            if dst in a:
                                copies[src[0]].append(dst)
                        # we can't copy a file created by the patch itself
                        if dst in copies:
                            del copies[dst]
                    for src, dsts in copies.iteritems():
                        for dst in dsts:
                            repo.dirstate.copy(src, dst)
                else:
                    for dst in a:
                        repo.dirstate.add(dst)
                    # Drop useless copy information
                    for f in list(repo.dirstate.copies()):
                        repo.dirstate.copy(None, f)
                for f in r:
                    repo.dirstate.remove(f)
                # if the patch excludes a modified file, mark that
                # file with mtime=0 so status can see it.
                mm = []
                for i in xrange(len(m)-1, -1, -1):
                    if not matchfn(m[i]):
                        mm.append(m[i])
                        del m[i]
                for f in m:
                    repo.dirstate.normal(f)
                for f in mm:
                    repo.dirstate.normallookup(f)
                for f in forget:
                    repo.dirstate.drop(f)

                if not msg:
                    if not ph.message:
                        message = "[mq]: %s\n" % patchfn
                    else:
                        message = "\n".join(ph.message)
                else:
                    message = msg

                user = ph.user or changes[1]

                oldphase = repo[top].phase()

                # assumes strip can roll itself back if interrupted
                repo.dirstate.setparents(*cparents)
                self.applied.pop()
                self.applieddirty = True
                self.strip(repo, [top], update=False,
                           backup='strip')
            except:
                repo.dirstate.invalidate()
                raise

            try:
                # might be nice to attempt to roll back strip after this

                # Ensure we create a new changeset in the same phase than
                # the old one.
                n = secretcommit(repo, oldphase, message, user, ph.date,
                                 match=match, force=True)
                # only write patch after a successful commit
                patchf.close()
                self.applied.append(statusentry(n, patchfn))
            except:
                ctx = repo[cparents[0]]
                repo.dirstate.rebuild(ctx.node(), ctx.manifest())
                self.savedirty()
                self.ui.warn(_('refresh interrupted while patch was popped! '
                               '(revert --all, qpush to recover)\n'))
                raise
        finally:
            wlock.release()
            self.removeundo(repo)

    def init(self, repo, create=False):
        if not create and os.path.isdir(self.path):
            raise util.Abort(_("patch queue directory already exists"))
        try:
            os.mkdir(self.path)
        except OSError, inst:
            if inst.errno != errno.EEXIST or not create:
                raise
        if create:
            return self.qrepo(create=True)

    def unapplied(self, repo, patch=None):
        if patch and patch not in self.series:
            raise util.Abort(_("patch %s is not in series file") % patch)
        if not patch:
            start = self.seriesend()
        else:
            start = self.series.index(patch) + 1
        unapplied = []
        for i in xrange(start, len(self.series)):
            pushable, reason = self.pushable(i)
            if pushable:
                unapplied.append((i, self.series[i]))
            self.explainpushable(i)
        return unapplied

    def qseries(self, repo, missing=None, start=0, length=None, status=None,
                summary=False):
        def displayname(pfx, patchname, state):
            if pfx:
                self.ui.write(pfx)
            if summary:
                ph = patchheader(self.join(patchname), self.plainmode)
                msg = ph.message and ph.message[0] or ''
                if self.ui.formatted():
                    width = self.ui.termwidth() - len(pfx) - len(patchname) - 2
                    if width > 0:
                        msg = util.ellipsis(msg, width)
                    else:
                        msg = ''
                self.ui.write(patchname, label='qseries.' + state)
                self.ui.write(': ')
                self.ui.write(msg, label='qseries.message.' + state)
            else:
                self.ui.write(patchname, label='qseries.' + state)
            self.ui.write('\n')

        applied = set([p.name for p in self.applied])
        if length is None:
            length = len(self.series) - start
        if not missing:
            if self.ui.verbose:
                idxwidth = len(str(start + length - 1))
            for i in xrange(start, start + length):
                patch = self.series[i]
                if patch in applied:
                    char, state = 'A', 'applied'
                elif self.pushable(i)[0]:
                    char, state = 'U', 'unapplied'
                else:
                    char, state = 'G', 'guarded'
                pfx = ''
                if self.ui.verbose:
                    pfx = '%*d %s ' % (idxwidth, i, char)
                elif status and status != char:
                    continue
                displayname(pfx, patch, state)
        else:
            msng_list = []
            for root, dirs, files in os.walk(self.path):
                d = root[len(self.path) + 1:]
                for f in files:
                    fl = os.path.join(d, f)
                    if (fl not in self.series and
                        fl not in (self.statuspath, self.seriespath,
                                   self.guardspath)
                        and not fl.startswith('.')):
                        msng_list.append(fl)
            for x in sorted(msng_list):
                pfx = self.ui.verbose and ('D ') or ''
                displayname(pfx, x, 'missing')

    def issaveline(self, l):
        if l.name == '.hg.patches.save.line':
            return True

    def qrepo(self, create=False):
        ui = self.ui.copy()
        ui.setconfig('paths', 'default', '', overlay=False)
        ui.setconfig('paths', 'default-push', '', overlay=False)
        if create or os.path.isdir(self.join(".hg")):
            return hg.repository(ui, path=self.path, create=create)

    def restore(self, repo, rev, delete=None, qupdate=None):
        desc = repo[rev].description().strip()
        lines = desc.splitlines()
        i = 0
        datastart = None
        series = []
        applied = []
        qpp = None
        for i, line in enumerate(lines):
            if line == 'Patch Data:':
                datastart = i + 1
            elif line.startswith('Dirstate:'):
                l = line.rstrip()
                l = l[10:].split(' ')
                qpp = [bin(x) for x in l]
            elif datastart is not None:
                l = line.rstrip()
                n, name = l.split(':', 1)
                if n:
                    applied.append(statusentry(bin(n), name))
                else:
                    series.append(l)
        if datastart is None:
            self.ui.warn(_("No saved patch data found\n"))
            return 1
        self.ui.warn(_("restoring status: %s\n") % lines[0])
        self.fullseries = series
        self.applied = applied
        self.parseseries()
        self.seriesdirty = True
        self.applieddirty = True
        heads = repo.changelog.heads()
        if delete:
            if rev not in heads:
                self.ui.warn(_("save entry has children, leaving it alone\n"))
            else:
                self.ui.warn(_("removing save entry %s\n") % short(rev))
                pp = repo.dirstate.parents()
                if rev in pp:
                    update = True
                else:
                    update = False
                self.strip(repo, [rev], update=update, backup='strip')
        if qpp:
            self.ui.warn(_("saved queue repository parents: %s %s\n") %
                         (short(qpp[0]), short(qpp[1])))
            if qupdate:
                self.ui.status(_("updating queue directory\n"))
                r = self.qrepo()
                if not r:
                    self.ui.warn(_("Unable to load queue repository\n"))
                    return 1
                hg.clean(r, qpp[0])

    def save(self, repo, msg=None):
        if not self.applied:
            self.ui.warn(_("save: no patches applied, exiting\n"))
            return 1
        if self.issaveline(self.applied[-1]):
            self.ui.warn(_("status is already saved\n"))
            return 1

        if not msg:
            msg = _("hg patches saved state")
        else:
            msg = "hg patches: " + msg.rstrip('\r\n')
        r = self.qrepo()
        if r:
            pp = r.dirstate.parents()
            msg += "\nDirstate: %s %s" % (hex(pp[0]), hex(pp[1]))
        msg += "\n\nPatch Data:\n"
        msg += ''.join('%s\n' % x for x in self.applied)
        msg += ''.join(':%s\n' % x for x in self.fullseries)
        n = repo.commit(msg, force=True)
        if not n:
            self.ui.warn(_("repo commit failed\n"))
            return 1
        self.applied.append(statusentry(n, '.hg.patches.save.line'))
        self.applieddirty = True
        self.removeundo(repo)

    def fullseriesend(self):
        if self.applied:
            p = self.applied[-1].name
            end = self.findseries(p)
            if end is None:
                return len(self.fullseries)
            return end + 1
        return 0

    def seriesend(self, all_patches=False):
        """If all_patches is False, return the index of the next pushable patch
        in the series, or the series length. If all_patches is True, return the
        index of the first patch past the last applied one.
        """
        end = 0
        def next(start):
            if all_patches or start >= len(self.series):
                return start
            for i in xrange(start, len(self.series)):
                p, reason = self.pushable(i)
                if p:
                    return i
                self.explainpushable(i)
            return len(self.series)
        if self.applied:
            p = self.applied[-1].name
            try:
                end = self.series.index(p)
            except ValueError:
                return 0
            return next(end + 1)
        return next(end)

    def appliedname(self, index):
        pname = self.applied[index].name
        if not self.ui.verbose:
            p = pname
        else:
            p = str(self.series.index(pname)) + " " + pname
        return p

    def qimport(self, repo, files, patchname=None, rev=None, existing=None,
                force=None, git=False):
        def checkseries(patchname):
            if patchname in self.series:
                raise util.Abort(_('patch %s is already in the series file')
                                 % patchname)

        if rev:
            if files:
                raise util.Abort(_('option "-r" not valid when importing '
                                   'files'))
            rev = scmutil.revrange(repo, rev)
            rev.sort(reverse=True)
        if (len(files) > 1 or len(rev) > 1) and patchname:
            raise util.Abort(_('option "-n" not valid when importing multiple '
                               'patches'))
        if rev:
            # If mq patches are applied, we can only import revisions
            # that form a linear path to qbase.
            # Otherwise, they should form a linear path to a head.
            heads = repo.changelog.heads(repo.changelog.node(rev[-1]))
            if len(heads) > 1:
                raise util.Abort(_('revision %d is the root of more than one '
                                   'branch') % rev[-1])
            if self.applied:
                base = repo.changelog.node(rev[0])
                if base in [n.node for n in self.applied]:
                    raise util.Abort(_('revision %d is already managed')
                                     % rev[0])
                if heads != [self.applied[-1].node]:
                    raise util.Abort(_('revision %d is not the parent of '
                                       'the queue') % rev[0])
                base = repo.changelog.rev(self.applied[0].node)
                lastparent = repo.changelog.parentrevs(base)[0]
            else:
                if heads != [repo.changelog.node(rev[0])]:
                    raise util.Abort(_('revision %d has unmanaged children')
                                     % rev[0])
                lastparent = None

            diffopts = self.diffopts({'git': git})
            for r in rev:
                if not repo[r].mutable():
                    raise util.Abort(_('revision %d is not mutable') % r,
                                     hint=_('see "hg help phases" for details'))
                p1, p2 = repo.changelog.parentrevs(r)
                n = repo.changelog.node(r)
                if p2 != nullrev:
                    raise util.Abort(_('cannot import merge revision %d') % r)
                if lastparent and lastparent != r:
                    raise util.Abort(_('revision %d is not the parent of %d')
                                     % (r, lastparent))
                lastparent = p1

                if not patchname:
                    patchname = normname('%d.diff' % r)
                checkseries(patchname)
                self.checkpatchname(patchname, force)
                self.fullseries.insert(0, patchname)

                patchf = self.opener(patchname, "w")
                cmdutil.export(repo, [n], fp=patchf, opts=diffopts)
                patchf.close()

                se = statusentry(n, patchname)
                self.applied.insert(0, se)

                self.added.append(patchname)
                patchname = None
            if rev and repo.ui.configbool('mq', 'secret', False):
                # if we added anything with --rev, we must move the secret root
                phases.retractboundary(repo, phases.secret, [n])
            self.parseseries()
            self.applieddirty = True
            self.seriesdirty = True

        for i, filename in enumerate(files):
            if existing:
                if filename == '-':
                    raise util.Abort(_('-e is incompatible with import from -'))
                filename = normname(filename)
                self.checkreservedname(filename)
                originpath = self.join(filename)
                if not os.path.isfile(originpath):
                    raise util.Abort(_("patch %s does not exist") % filename)

                if patchname:
                    self.checkpatchname(patchname, force)

                    self.ui.write(_('renaming %s to %s\n')
                                        % (filename, patchname))
                    util.rename(originpath, self.join(patchname))
                else:
                    patchname = filename

            else:
                if filename == '-' and not patchname:
                    raise util.Abort(_('need --name to import a patch from -'))
                elif not patchname:
                    patchname = normname(os.path.basename(filename.rstrip('/')))
                self.checkpatchname(patchname, force)
                try:
                    if filename == '-':
                        text = self.ui.fin.read()
                    else:
                        fp = url.open(self.ui, filename)
                        text = fp.read()
                        fp.close()
                except (OSError, IOError):
                    raise util.Abort(_("unable to read file %s") % filename)
                patchf = self.opener(patchname, "w")
                patchf.write(text)
                patchf.close()
            if not force:
                checkseries(patchname)
            if patchname not in self.series:
                index = self.fullseriesend() + i
                self.fullseries[index:index] = [patchname]
            self.parseseries()
            self.seriesdirty = True
            self.ui.warn(_("adding %s to series file\n") % patchname)
            self.added.append(patchname)
            patchname = None

        self.removeundo(repo)

@command("qdelete|qremove|qrm",
         [('k', 'keep', None, _('keep patch file')),
          ('r', 'rev', [],
           _('stop managing a revision (DEPRECATED)'), _('REV'))],
         _('hg qdelete [-k] [PATCH]...'))
def delete(ui, repo, *patches, **opts):
    """remove patches from queue

    The patches must not be applied, and at least one patch is required. Exact
    patch identifiers must be given. With -k/--keep, the patch files are
    preserved in the patch directory.

    To stop managing a patch and move it into permanent history,
    use the :hg:`qfinish` command."""
    q = repo.mq
    q.delete(repo, patches, opts)
    q.savedirty()
    return 0

@command("qapplied",
         [('1', 'last', None, _('show only the last patch'))
          ] + seriesopts,
         _('hg qapplied [-1] [-s] [PATCH]'))
def applied(ui, repo, patch=None, **opts):
    """print the patches already applied

    Returns 0 on success."""

    q = repo.mq

    if patch:
        if patch not in q.series:
            raise util.Abort(_("patch %s is not in series file") % patch)
        end = q.series.index(patch) + 1
    else:
        end = q.seriesend(True)

    if opts.get('last') and not end:
        ui.write(_("no patches applied\n"))
        return 1
    elif opts.get('last') and end == 1:
        ui.write(_("only one patch applied\n"))
        return 1
    elif opts.get('last'):
        start = end - 2
        end = 1
    else:
        start = 0

    q.qseries(repo, length=end, start=start, status='A',
              summary=opts.get('summary'))


@command("qunapplied",
         [('1', 'first', None, _('show only the first patch'))] + seriesopts,
         _('hg qunapplied [-1] [-s] [PATCH]'))
def unapplied(ui, repo, patch=None, **opts):
    """print the patches not yet applied

    Returns 0 on success."""

    q = repo.mq
    if patch:
        if patch not in q.series:
            raise util.Abort(_("patch %s is not in series file") % patch)
        start = q.series.index(patch) + 1
    else:
        start = q.seriesend(True)

    if start == len(q.series) and opts.get('first'):
        ui.write(_("all patches applied\n"))
        return 1

    length = opts.get('first') and 1 or None
    q.qseries(repo, start=start, length=length, status='U',
              summary=opts.get('summary'))

@command("qimport",
         [('e', 'existing', None, _('import file in patch directory')),
          ('n', 'name', '',
           _('name of patch file'), _('NAME')),
          ('f', 'force', None, _('overwrite existing files')),
          ('r', 'rev', [],
           _('place existing revisions under mq control'), _('REV')),
          ('g', 'git', None, _('use git extended diff format')),
          ('P', 'push', None, _('qpush after importing'))],
         _('hg qimport [-e] [-n NAME] [-f] [-g] [-P] [-r REV]... FILE...'))
def qimport(ui, repo, *filename, **opts):
    """import a patch

    The patch is inserted into the series after the last applied
    patch. If no patches have been applied, qimport prepends the patch
    to the series.

    The patch will have the same name as its source file unless you
    give it a new one with -n/--name.

    You can register an existing patch inside the patch directory with
    the -e/--existing flag.

    With -f/--force, an existing patch of the same name will be
    overwritten.

    An existing changeset may be placed under mq control with -r/--rev
    (e.g. qimport --rev tip -n patch will place tip under mq control).
    With -g/--git, patches imported with --rev will use the git diff
    format. See the diffs help topic for information on why this is
    important for preserving rename/copy information and permission
    changes. Use :hg:`qfinish` to remove changesets from mq control.

    To import a patch from standard input, pass - as the patch file.
    When importing from standard input, a patch name must be specified
    using the --name flag.

    To import an existing patch while renaming it::

      hg qimport -e existing-patch -n new-name

    Returns 0 if import succeeded.
    """
    lock = repo.lock() # cause this may move phase
    try:
        q = repo.mq
        try:
            q.qimport(repo, filename, patchname=opts.get('name'),
                  existing=opts.get('existing'), force=opts.get('force'),
                  rev=opts.get('rev'), git=opts.get('git'))
        finally:
            q.savedirty()


        if opts.get('push') and not opts.get('rev'):
            return q.push(repo, None)
    finally:
        lock.release()
    return 0

def qinit(ui, repo, create):
    """initialize a new queue repository

    This command also creates a series file for ordering patches, and
    an mq-specific .hgignore file in the queue repository, to exclude
    the status and guards files (these contain mostly transient state).

    Returns 0 if initialization succeeded."""
    q = repo.mq
    r = q.init(repo, create)
    q.savedirty()
    if r:
        if not os.path.exists(r.wjoin('.hgignore')):
            fp = r.wopener('.hgignore', 'w')
            fp.write('^\\.hg\n')
            fp.write('^\\.mq\n')
            fp.write('syntax: glob\n')
            fp.write('status\n')
            fp.write('guards\n')
            fp.close()
        if not os.path.exists(r.wjoin('series')):
            r.wopener('series', 'w').close()
        r[None].add(['.hgignore', 'series'])
        commands.add(ui, r)
    return 0

@command("^qinit",
         [('c', 'create-repo', None, _('create queue repository'))],
         _('hg qinit [-c]'))
def init(ui, repo, **opts):
    """init a new queue repository (DEPRECATED)

    The queue repository is unversioned by default. If
    -c/--create-repo is specified, qinit will create a separate nested
    repository for patches (qinit -c may also be run later to convert
    an unversioned patch repository into a versioned one). You can use
    qcommit to commit changes to this queue repository.

    This command is deprecated. Without -c, it's implied by other relevant
    commands. With -c, use :hg:`init --mq` instead."""
    return qinit(ui, repo, create=opts.get('create_repo'))

@command("qclone",
         [('', 'pull', None, _('use pull protocol to copy metadata')),
          ('U', 'noupdate', None, _('do not update the new working directories')),
          ('', 'uncompressed', None,
           _('use uncompressed transfer (fast over LAN)')),
          ('p', 'patches', '',
           _('location of source patch repository'), _('REPO')),
         ] + commands.remoteopts,
         _('hg qclone [OPTION]... SOURCE [DEST]'))
def clone(ui, source, dest=None, **opts):
    '''clone main and patch repository at same time

    If source is local, destination will have no patches applied. If
    source is remote, this command can not check if patches are
    applied in source, so cannot guarantee that patches are not
    applied in destination. If you clone remote repository, be sure
    before that it has no patches applied.

    Source patch repository is looked for in <src>/.hg/patches by
    default. Use -p <url> to change.

    The patch directory must be a nested Mercurial repository, as
    would be created by :hg:`init --mq`.

    Return 0 on success.
    '''
    def patchdir(repo):
        """compute a patch repo url from a repo object"""
        url = repo.url()
        if url.endswith('/'):
            url = url[:-1]
        return url + '/.hg/patches'

    # main repo (destination and sources)
    if dest is None:
        dest = hg.defaultdest(source)
    sr = hg.repository(hg.remoteui(ui, opts), ui.expandpath(source))

    # patches repo (source only)
    if opts.get('patches'):
        patchespath = ui.expandpath(opts.get('patches'))
    else:
        patchespath = patchdir(sr)
    try:
        hg.repository(ui, patchespath)
    except error.RepoError:
        raise util.Abort(_('versioned patch repository not found'
                           ' (see init --mq)'))
    qbase, destrev = None, None
    if sr.local():
        if sr.mq.applied and sr[qbase].phase() != phases.secret:
            qbase = sr.mq.applied[0].node
            if not hg.islocal(dest):
                heads = set(sr.heads())
                destrev = list(heads.difference(sr.heads(qbase)))
                destrev.append(sr.changelog.parents(qbase)[0])
    elif sr.capable('lookup'):
        try:
            qbase = sr.lookup('qbase')
        except error.RepoError:
            pass

    ui.note(_('cloning main repository\n'))
    sr, dr = hg.clone(ui, opts, sr.url(), dest,
                      pull=opts.get('pull'),
                      rev=destrev,
                      update=False,
                      stream=opts.get('uncompressed'))

    ui.note(_('cloning patch repository\n'))
    hg.clone(ui, opts, opts.get('patches') or patchdir(sr), patchdir(dr),
             pull=opts.get('pull'), update=not opts.get('noupdate'),
             stream=opts.get('uncompressed'))

    if dr.local():
        if qbase:
            ui.note(_('stripping applied patches from destination '
                      'repository\n'))
            dr.mq.strip(dr, [qbase], update=False, backup=None)
        if not opts.get('noupdate'):
            ui.note(_('updating destination repository\n'))
            hg.update(dr, dr.changelog.tip())

@command("qcommit|qci",
         commands.table["^commit|ci"][1],
         _('hg qcommit [OPTION]... [FILE]...'))
def commit(ui, repo, *pats, **opts):
    """commit changes in the queue repository (DEPRECATED)

    This command is deprecated; use :hg:`commit --mq` instead."""
    q = repo.mq
    r = q.qrepo()
    if not r:
        raise util.Abort('no queue repository')
    commands.commit(r.ui, r, *pats, **opts)

@command("qseries",
         [('m', 'missing', None, _('print patches not in series')),
         ] + seriesopts,
          _('hg qseries [-ms]'))
def series(ui, repo, **opts):
    """print the entire series file

    Returns 0 on success."""
    repo.mq.qseries(repo, missing=opts.get('missing'), summary=opts.get('summary'))
    return 0

@command("qtop", seriesopts, _('hg qtop [-s]'))
def top(ui, repo, **opts):
    """print the name of the current patch

    Returns 0 on success."""
    q = repo.mq
    t = q.applied and q.seriesend(True) or 0
    if t:
        q.qseries(repo, start=t - 1, length=1, status='A',
                  summary=opts.get('summary'))
    else:
        ui.write(_("no patches applied\n"))
        return 1

@command("qnext", seriesopts, _('hg qnext [-s]'))
def next(ui, repo, **opts):
    """print the name of the next pushable patch

    Returns 0 on success."""
    q = repo.mq
    end = q.seriesend()
    if end == len(q.series):
        ui.write(_("all patches applied\n"))
        return 1
    q.qseries(repo, start=end, length=1, summary=opts.get('summary'))

@command("qprev", seriesopts, _('hg qprev [-s]'))
def prev(ui, repo, **opts):
    """print the name of the previous applied patch

    Returns 0 on success."""
    q = repo.mq
    l = len(q.applied)
    if l == 1:
        ui.write(_("only one patch applied\n"))
        return 1
    if not l:
        ui.write(_("no patches applied\n"))
        return 1
    idx = q.series.index(q.applied[-2].name)
    q.qseries(repo, start=idx, length=1, status='A',
              summary=opts.get('summary'))

def setupheaderopts(ui, opts):
    if not opts.get('user') and opts.get('currentuser'):
        opts['user'] = ui.username()
    if not opts.get('date') and opts.get('currentdate'):
        opts['date'] = "%d %d" % util.makedate()

@command("^qnew",
         [('e', 'edit', None, _('edit commit message')),
          ('f', 'force', None, _('import uncommitted changes (DEPRECATED)')),
          ('g', 'git', None, _('use git extended diff format')),
          ('U', 'currentuser', None, _('add "From: <current user>" to patch')),
          ('u', 'user', '',
           _('add "From: <USER>" to patch'), _('USER')),
          ('D', 'currentdate', None, _('add "Date: <current date>" to patch')),
          ('d', 'date', '',
           _('add "Date: <DATE>" to patch'), _('DATE'))
          ] + commands.walkopts + commands.commitopts,
         _('hg qnew [-e] [-m TEXT] [-l FILE] PATCH [FILE]...'))
def new(ui, repo, patch, *args, **opts):
    """create a new patch

    qnew creates a new patch on top of the currently-applied patch (if
    any). The patch will be initialized with any outstanding changes
    in the working directory. You may also use -I/--include,
    -X/--exclude, and/or a list of files after the patch name to add
    only changes to matching files to the new patch, leaving the rest
    as uncommitted modifications.

    -u/--user and -d/--date can be used to set the (given) user and
    date, respectively. -U/--currentuser and -D/--currentdate set user
    to current user and date to current date.

    -e/--edit, -m/--message or -l/--logfile set the patch header as
    well as the commit message. If none is specified, the header is
    empty and the commit message is '[mq]: PATCH'.

    Use the -g/--git option to keep the patch in the git extended diff
    format. Read the diffs help topic for more information on why this
    is important for preserving permission changes and copy/rename
    information.

    Returns 0 on successful creation of a new patch.
    """
    msg = cmdutil.logmessage(ui, opts)
    def getmsg():
        return ui.edit(msg, opts.get('user') or ui.username())
    q = repo.mq
    opts['msg'] = msg
    if opts.get('edit'):
        opts['msg'] = getmsg
    else:
        opts['msg'] = msg
    setupheaderopts(ui, opts)
    q.new(repo, patch, *args, **opts)
    q.savedirty()
    return 0

@command("^qrefresh",
         [('e', 'edit', None, _('edit commit message')),
          ('g', 'git', None, _('use git extended diff format')),
          ('s', 'short', None,
           _('refresh only files already in the patch and specified files')),
          ('U', 'currentuser', None,
           _('add/update author field in patch with current user')),
          ('u', 'user', '',
           _('add/update author field in patch with given user'), _('USER')),
          ('D', 'currentdate', None,
           _('add/update date field in patch with current date')),
          ('d', 'date', '',
           _('add/update date field in patch with given date'), _('DATE'))
          ] + commands.walkopts + commands.commitopts,
         _('hg qrefresh [-I] [-X] [-e] [-m TEXT] [-l FILE] [-s] [FILE]...'))
def refresh(ui, repo, *pats, **opts):
    """update the current patch

    If any file patterns are provided, the refreshed patch will
    contain only the modifications that match those patterns; the
    remaining modifications will remain in the working directory.

    If -s/--short is specified, files currently included in the patch
    will be refreshed just like matched files and remain in the patch.

    If -e/--edit is specified, Mercurial will start your configured editor for
    you to enter a message. In case qrefresh fails, you will find a backup of
    your message in ``.hg/last-message.txt``.

    hg add/remove/copy/rename work as usual, though you might want to
    use git-style patches (-g/--git or [diff] git=1) to track copies
    and renames. See the diffs help topic for more information on the
    git diff format.

    Returns 0 on success.
    """
    q = repo.mq
    message = cmdutil.logmessage(ui, opts)
    if opts.get('edit'):
        if not q.applied:
            ui.write(_("no patches applied\n"))
            return 1
        if message:
            raise util.Abort(_('option "-e" incompatible with "-m" or "-l"'))
        patch = q.applied[-1].name
        ph = patchheader(q.join(patch), q.plainmode)
        message = ui.edit('\n'.join(ph.message), ph.user or ui.username())
        # We don't want to lose the patch message if qrefresh fails (issue2062)
        repo.savecommitmessage(message)
    setupheaderopts(ui, opts)
    wlock = repo.wlock()
    try:
        ret = q.refresh(repo, pats, msg=message, **opts)
        q.savedirty()
        return ret
    finally:
        wlock.release()

@command("^qdiff",
         commands.diffopts + commands.diffopts2 + commands.walkopts,
         _('hg qdiff [OPTION]... [FILE]...'))
def diff(ui, repo, *pats, **opts):
    """diff of the current patch and subsequent modifications

    Shows a diff which includes the current patch as well as any
    changes which have been made in the working directory since the
    last refresh (thus showing what the current patch would become
    after a qrefresh).

    Use :hg:`diff` if you only want to see the changes made since the
    last qrefresh, or :hg:`export qtip` if you want to see changes
    made by the current patch without including changes made since the
    qrefresh.

    Returns 0 on success.
    """
    repo.mq.diff(repo, pats, opts)
    return 0

@command('qfold',
         [('e', 'edit', None, _('edit patch header')),
          ('k', 'keep', None, _('keep folded patch files')),
         ] + commands.commitopts,
         _('hg qfold [-e] [-k] [-m TEXT] [-l FILE] PATCH...'))
def fold(ui, repo, *files, **opts):
    """fold the named patches into the current patch

    Patches must not yet be applied. Each patch will be successively
    applied to the current patch in the order given. If all the
    patches apply successfully, the current patch will be refreshed
    with the new cumulative patch, and the folded patches will be
    deleted. With -k/--keep, the folded patch files will not be
    removed afterwards.

    The header for each folded patch will be concatenated with the
    current patch header, separated by a line of ``* * *``.

    Returns 0 on success."""
    q = repo.mq
    if not files:
        raise util.Abort(_('qfold requires at least one patch name'))
    if not q.checktoppatch(repo)[0]:
        raise util.Abort(_('no patches applied'))
    q.checklocalchanges(repo)

    message = cmdutil.logmessage(ui, opts)
    if opts.get('edit'):
        if message:
            raise util.Abort(_('option "-e" incompatible with "-m" or "-l"'))

    parent = q.lookup('qtip')
    patches = []
    messages = []
    for f in files:
        p = q.lookup(f)
        if p in patches or p == parent:
            ui.warn(_('Skipping already folded patch %s\n') % p)
        if q.isapplied(p):
            raise util.Abort(_('qfold cannot fold already applied patch %s') % p)
        patches.append(p)

    for p in patches:
        if not message:
            ph = patchheader(q.join(p), q.plainmode)
            if ph.message:
                messages.append(ph.message)
        pf = q.join(p)
        (patchsuccess, files, fuzz) = q.patch(repo, pf)
        if not patchsuccess:
            raise util.Abort(_('error folding patch %s') % p)

    if not message:
        ph = patchheader(q.join(parent), q.plainmode)
        message, user = ph.message, ph.user
        for msg in messages:
            message.append('* * *')
            message.extend(msg)
        message = '\n'.join(message)

    if opts.get('edit'):
        message = ui.edit(message, user or ui.username())

    diffopts = q.patchopts(q.diffopts(), *patches)
    wlock = repo.wlock()
    try:
        q.refresh(repo, msg=message, git=diffopts.git)
        q.delete(repo, patches, opts)
        q.savedirty()
    finally:
        wlock.release()

@command("qgoto",
         [('f', 'force', None, _('overwrite any local changes'))],
         _('hg qgoto [OPTION]... PATCH'))
def goto(ui, repo, patch, **opts):
    '''push or pop patches until named patch is at top of stack

    Returns 0 on success.'''
    q = repo.mq
    patch = q.lookup(patch)
    if q.isapplied(patch):
        ret = q.pop(repo, patch, force=opts.get('force'))
    else:
        ret = q.push(repo, patch, force=opts.get('force'))
    q.savedirty()
    return ret

@command("qguard",
         [('l', 'list', None, _('list all patches and guards')),
          ('n', 'none', None, _('drop all guards'))],
         _('hg qguard [-l] [-n] [PATCH] [-- [+GUARD]... [-GUARD]...]'))
def guard(ui, repo, *args, **opts):
    '''set or print guards for a patch

    Guards control whether a patch can be pushed. A patch with no
    guards is always pushed. A patch with a positive guard ("+foo") is
    pushed only if the :hg:`qselect` command has activated it. A patch with
    a negative guard ("-foo") is never pushed if the :hg:`qselect` command
    has activated it.

    With no arguments, print the currently active guards.
    With arguments, set guards for the named patch.

    .. note::
       Specifying negative guards now requires '--'.

    To set guards on another patch::

      hg qguard other.patch -- +2.6.17 -stable

    Returns 0 on success.
    '''
    def status(idx):
        guards = q.seriesguards[idx] or ['unguarded']
        if q.series[idx] in applied:
            state = 'applied'
        elif q.pushable(idx)[0]:
            state = 'unapplied'
        else:
            state = 'guarded'
        label = 'qguard.patch qguard.%s qseries.%s' % (state, state)
        ui.write('%s: ' % ui.label(q.series[idx], label))

        for i, guard in enumerate(guards):
            if guard.startswith('+'):
                ui.write(guard, label='qguard.positive')
            elif guard.startswith('-'):
                ui.write(guard, label='qguard.negative')
            else:
                ui.write(guard, label='qguard.unguarded')
            if i != len(guards) - 1:
                ui.write(' ')
        ui.write('\n')
    q = repo.mq
    applied = set(p.name for p in q.applied)
    patch = None
    args = list(args)
    if opts.get('list'):
        if args or opts.get('none'):
            raise util.Abort(_('cannot mix -l/--list with options or arguments'))
        for i in xrange(len(q.series)):
            status(i)
        return
    if not args or args[0][0:1] in '-+':
        if not q.applied:
            raise util.Abort(_('no patches applied'))
        patch = q.applied[-1].name
    if patch is None and args[0][0:1] not in '-+':
        patch = args.pop(0)
    if patch is None:
        raise util.Abort(_('no patch to work with'))
    if args or opts.get('none'):
        idx = q.findseries(patch)
        if idx is None:
            raise util.Abort(_('no patch named %s') % patch)
        q.setguards(idx, args)
        q.savedirty()
    else:
        status(q.series.index(q.lookup(patch)))

@command("qheader", [], _('hg qheader [PATCH]'))
def header(ui, repo, patch=None):
    """print the header of the topmost or specified patch

    Returns 0 on success."""
    q = repo.mq

    if patch:
        patch = q.lookup(patch)
    else:
        if not q.applied:
            ui.write(_('no patches applied\n'))
            return 1
        patch = q.lookup('qtip')
    ph = patchheader(q.join(patch), q.plainmode)

    ui.write('\n'.join(ph.message) + '\n')

def lastsavename(path):
    (directory, base) = os.path.split(path)
    names = os.listdir(directory)
    namere = re.compile("%s.([0-9]+)" % base)
    maxindex = None
    maxname = None
    for f in names:
        m = namere.match(f)
        if m:
            index = int(m.group(1))
            if maxindex is None or index > maxindex:
                maxindex = index
                maxname = f
    if maxname:
        return (os.path.join(directory, maxname), maxindex)
    return (None, None)

def savename(path):
    (last, index) = lastsavename(path)
    if last is None:
        index = 0
    newpath = path + ".%d" % (index + 1)
    return newpath

@command("^qpush",
         [('f', 'force', None, _('apply on top of local changes')),
          ('e', 'exact', None, _('apply the target patch to its recorded parent')),
          ('l', 'list', None, _('list patch name in commit text')),
          ('a', 'all', None, _('apply all patches')),
          ('m', 'merge', None, _('merge from another queue (DEPRECATED)')),
          ('n', 'name', '',
           _('merge queue name (DEPRECATED)'), _('NAME')),
          ('', 'move', None, _('reorder patch series and apply only the patch'))],
         _('hg qpush [-f] [-l] [-a] [--move] [PATCH | INDEX]'))
def push(ui, repo, patch=None, **opts):
    """push the next patch onto the stack

    When -f/--force is applied, all local changes in patched files
    will be lost.

    Return 0 on success.
    """
    q = repo.mq
    mergeq = None

    if opts.get('merge'):
        if opts.get('name'):
            newpath = repo.join(opts.get('name'))
        else:
            newpath, i = lastsavename(q.path)
        if not newpath:
            ui.warn(_("no saved queues found, please use -n\n"))
            return 1
        mergeq = queue(ui, repo.path, newpath)
        ui.warn(_("merging with queue at: %s\n") % mergeq.path)
    ret = q.push(repo, patch, force=opts.get('force'), list=opts.get('list'),
                 mergeq=mergeq, all=opts.get('all'), move=opts.get('move'),
                 exact=opts.get('exact'))
    return ret

@command("^qpop",
         [('a', 'all', None, _('pop all patches')),
          ('n', 'name', '',
           _('queue name to pop (DEPRECATED)'), _('NAME')),
          ('f', 'force', None, _('forget any local changes to patched files'))],
         _('hg qpop [-a] [-f] [PATCH | INDEX]'))
def pop(ui, repo, patch=None, **opts):
    """pop the current patch off the stack

    By default, pops off the top of the patch stack. If given a patch
    name, keeps popping off patches until the named patch is at the
    top of the stack.

    Return 0 on success.
    """
    localupdate = True
    if opts.get('name'):
        q = queue(ui, repo.path, repo.join(opts.get('name')))
        ui.warn(_('using patch queue: %s\n') % q.path)
        localupdate = False
    else:
        q = repo.mq
    ret = q.pop(repo, patch, force=opts.get('force'), update=localupdate,
                all=opts.get('all'))
    q.savedirty()
    return ret

@command("qrename|qmv", [], _('hg qrename PATCH1 [PATCH2]'))
def rename(ui, repo, patch, name=None, **opts):
    """rename a patch

    With one argument, renames the current patch to PATCH1.
    With two arguments, renames PATCH1 to PATCH2.

    Returns 0 on success."""
    q = repo.mq
    if not name:
        name = patch
        patch = None

    if patch:
        patch = q.lookup(patch)
    else:
        if not q.applied:
            ui.write(_('no patches applied\n'))
            return
        patch = q.lookup('qtip')
    absdest = q.join(name)
    if os.path.isdir(absdest):
        name = normname(os.path.join(name, os.path.basename(patch)))
        absdest = q.join(name)
    q.checkpatchname(name)

    ui.note(_('renaming %s to %s\n') % (patch, name))
    i = q.findseries(patch)
    guards = q.guard_re.findall(q.fullseries[i])
    q.fullseries[i] = name + ''.join([' #' + g for g in guards])
    q.parseseries()
    q.seriesdirty = True

    info = q.isapplied(patch)
    if info:
        q.applied[info[0]] = statusentry(info[1], name)
    q.applieddirty = True

    destdir = os.path.dirname(absdest)
    if not os.path.isdir(destdir):
        os.makedirs(destdir)
    util.rename(q.join(patch), absdest)
    r = q.qrepo()
    if r and patch in r.dirstate:
        wctx = r[None]
        wlock = r.wlock()
        try:
            if r.dirstate[patch] == 'a':
                r.dirstate.drop(patch)
                r.dirstate.add(name)
            else:
                wctx.copy(patch, name)
                wctx.forget([patch])
        finally:
            wlock.release()

    q.savedirty()

@command("qrestore",
         [('d', 'delete', None, _('delete save entry')),
          ('u', 'update', None, _('update queue working directory'))],
         _('hg qrestore [-d] [-u] REV'))
def restore(ui, repo, rev, **opts):
    """restore the queue state saved by a revision (DEPRECATED)

    This command is deprecated, use :hg:`rebase` instead."""
    rev = repo.lookup(rev)
    q = repo.mq
    q.restore(repo, rev, delete=opts.get('delete'),
              qupdate=opts.get('update'))
    q.savedirty()
    return 0

@command("qsave",
         [('c', 'copy', None, _('copy patch directory')),
          ('n', 'name', '',
           _('copy directory name'), _('NAME')),
          ('e', 'empty', None, _('clear queue status file')),
          ('f', 'force', None, _('force copy'))] + commands.commitopts,
         _('hg qsave [-m TEXT] [-l FILE] [-c] [-n NAME] [-e] [-f]'))
def save(ui, repo, **opts):
    """save current queue state (DEPRECATED)

    This command is deprecated, use :hg:`rebase` instead."""
    q = repo.mq
    message = cmdutil.logmessage(ui, opts)
    ret = q.save(repo, msg=message)
    if ret:
        return ret
    q.savedirty() # save to .hg/patches before copying
    if opts.get('copy'):
        path = q.path
        if opts.get('name'):
            newpath = os.path.join(q.basepath, opts.get('name'))
            if os.path.exists(newpath):
                if not os.path.isdir(newpath):
                    raise util.Abort(_('destination %s exists and is not '
                                       'a directory') % newpath)
                if not opts.get('force'):
                    raise util.Abort(_('destination %s exists, '
                                       'use -f to force') % newpath)
        else:
            newpath = savename(path)
        ui.warn(_("copy %s to %s\n") % (path, newpath))
        util.copyfiles(path, newpath)
    if opts.get('empty'):
        del q.applied[:]
        q.applieddirty = True
        q.savedirty()
    return 0

@command("strip",
         [
          ('r', 'rev', [], _('strip specified revision (optional, '
                               'can specify revisions without this '
                               'option)'), _('REV')),
          ('f', 'force', None, _('force removal of changesets, discard '
                                 'uncommitted changes (no backup)')),
          ('b', 'backup', None, _('bundle only changesets with local revision'
                                  ' number greater than REV which are not'
                                  ' descendants of REV (DEPRECATED)')),
          ('n', 'no-backup', None, _('no backups')),
          ('', 'nobackup', None, _('no backups (DEPRECATED)')),
          ('k', 'keep', None, _("do not modify working copy during strip"))],
          _('hg strip [-k] [-f] [-n] REV...'))
def strip(ui, repo, *revs, **opts):
    """strip changesets and all their descendants from the repository

    The strip command removes the specified changesets and all their
    descendants. If the working directory has uncommitted changes, the
    operation is aborted unless the --force flag is supplied, in which
    case changes will be discarded.

    If a parent of the working directory is stripped, then the working
    directory will automatically be updated to the most recent
    available ancestor of the stripped parent after the operation
    completes.

    Any stripped changesets are stored in ``.hg/strip-backup`` as a
    bundle (see :hg:`help bundle` and :hg:`help unbundle`). They can
    be restored by running :hg:`unbundle .hg/strip-backup/BUNDLE`,
    where BUNDLE is the bundle file created by the strip. Note that
    the local revision numbers will in general be different after the
    restore.

    Use the --no-backup option to discard the backup bundle once the
    operation completes.

    Return 0 on success.
    """
    backup = 'all'
    if opts.get('backup'):
        backup = 'strip'
    elif opts.get('no_backup') or opts.get('nobackup'):
        backup = 'none'

    cl = repo.changelog
    revs = list(revs) + opts.get('rev')
    revs = set(scmutil.revrange(repo, revs))
    if not revs:
        raise util.Abort(_('empty revision set'))

    descendants = set(cl.descendants(*revs))
    strippedrevs = revs.union(descendants)
    roots = revs.difference(descendants)

    update = False
    # if one of the wdir parent is stripped we'll need
    # to update away to an earlier revision
    for p in repo.dirstate.parents():
        if p != nullid and cl.rev(p) in strippedrevs:
            update = True
            break

    rootnodes = set(cl.node(r) for r in roots)

    q = repo.mq
    if q.applied:
        # refresh queue state if we're about to strip
        # applied patches
        if cl.rev(repo.lookup('qtip')) in strippedrevs:
            q.applieddirty = True
            start = 0
            end = len(q.applied)
            for i, statusentry in enumerate(q.applied):
                if statusentry.node in rootnodes:
                    # if one of the stripped roots is an applied
                    # patch, only part of the queue is stripped
                    start = i
                    break
            del q.applied[start:end]
            q.savedirty()

    revs = list(rootnodes)
    if update and opts.get('keep'):
        wlock = repo.wlock()
        try:
            urev = repo.mq.qparents(repo, revs[0])
            repo.dirstate.rebuild(urev, repo[urev].manifest())
            repo.dirstate.write()
            update = False
        finally:
            wlock.release()

    repo.mq.strip(repo, revs, backup=backup, update=update,
                  force=opts.get('force'))
    return 0

@command("qselect",
         [('n', 'none', None, _('disable all guards')),
          ('s', 'series', None, _('list all guards in series file')),
          ('', 'pop', None, _('pop to before first guarded applied patch')),
          ('', 'reapply', None, _('pop, then reapply patches'))],
         _('hg qselect [OPTION]... [GUARD]...'))
def select(ui, repo, *args, **opts):
    '''set or print guarded patches to push

    Use the :hg:`qguard` command to set or print guards on patch, then use
    qselect to tell mq which guards to use. A patch will be pushed if
    it has no guards or any positive guards match the currently
    selected guard, but will not be pushed if any negative guards
    match the current guard. For example::

        qguard foo.patch -- -stable    (negative guard)
        qguard bar.patch    +stable    (positive guard)
        qselect stable

    This activates the "stable" guard. mq will skip foo.patch (because
    it has a negative match) but push bar.patch (because it has a
    positive match).

    With no arguments, prints the currently active guards.
    With one argument, sets the active guard.

    Use -n/--none to deactivate guards (no other arguments needed).
    When no guards are active, patches with positive guards are
    skipped and patches with negative guards are pushed.

    qselect can change the guards on applied patches. It does not pop
    guarded patches by default. Use --pop to pop back to the last
    applied patch that is not guarded. Use --reapply (which implies
    --pop) to push back to the current patch afterwards, but skip
    guarded patches.

    Use -s/--series to print a list of all guards in the series file
    (no other arguments needed). Use -v for more information.

    Returns 0 on success.'''

    q = repo.mq
    guards = q.active()
    if args or opts.get('none'):
        old_unapplied = q.unapplied(repo)
        old_guarded = [i for i in xrange(len(q.applied)) if
                       not q.pushable(i)[0]]
        q.setactive(args)
        q.savedirty()
        if not args:
            ui.status(_('guards deactivated\n'))
        if not opts.get('pop') and not opts.get('reapply'):
            unapplied = q.unapplied(repo)
            guarded = [i for i in xrange(len(q.applied))
                       if not q.pushable(i)[0]]
            if len(unapplied) != len(old_unapplied):
                ui.status(_('number of unguarded, unapplied patches has '
                            'changed from %d to %d\n') %
                          (len(old_unapplied), len(unapplied)))
            if len(guarded) != len(old_guarded):
                ui.status(_('number of guarded, applied patches has changed '
                            'from %d to %d\n') %
                          (len(old_guarded), len(guarded)))
    elif opts.get('series'):
        guards = {}
        noguards = 0
        for gs in q.seriesguards:
            if not gs:
                noguards += 1
            for g in gs:
                guards.setdefault(g, 0)
                guards[g] += 1
        if ui.verbose:
            guards['NONE'] = noguards
        guards = guards.items()
        guards.sort(key=lambda x: x[0][1:])
        if guards:
            ui.note(_('guards in series file:\n'))
            for guard, count in guards:
                ui.note('%2d  ' % count)
                ui.write(guard, '\n')
        else:
            ui.note(_('no guards in series file\n'))
    else:
        if guards:
            ui.note(_('active guards:\n'))
            for g in guards:
                ui.write(g, '\n')
        else:
            ui.write(_('no active guards\n'))
    reapply = opts.get('reapply') and q.applied and q.appliedname(-1)
    popped = False
    if opts.get('pop') or opts.get('reapply'):
        for i in xrange(len(q.applied)):
            pushable, reason = q.pushable(i)
            if not pushable:
                ui.status(_('popping guarded patches\n'))
                popped = True
                if i == 0:
                    q.pop(repo, all=True)
                else:
                    q.pop(repo, str(i - 1))
                break
    if popped:
        try:
            if reapply:
                ui.status(_('reapplying unguarded patches\n'))
                q.push(repo, reapply)
        finally:
            q.savedirty()

@command("qfinish",
         [('a', 'applied', None, _('finish all applied changesets'))],
         _('hg qfinish [-a] [REV]...'))
def finish(ui, repo, *revrange, **opts):
    """move applied patches into repository history

    Finishes the specified revisions (corresponding to applied
    patches) by moving them out of mq control into regular repository
    history.

    Accepts a revision range or the -a/--applied option. If --applied
    is specified, all applied mq revisions are removed from mq
    control. Otherwise, the given revisions must be at the base of the
    stack of applied patches.

    This can be especially useful if your changes have been applied to
    an upstream repository, or if you are about to push your changes
    to upstream.

    Returns 0 on success.
    """
    if not opts.get('applied') and not revrange:
        raise util.Abort(_('no revisions specified'))
    elif opts.get('applied'):
        revrange = ('qbase::qtip',) + revrange

    q = repo.mq
    if not q.applied:
        ui.status(_('no patches applied\n'))
        return 0

    revs = scmutil.revrange(repo, revrange)
    if repo['.'].rev() in revs and repo[None].files():
        ui.warn(_('warning: uncommitted changes in the working directory\n'))
    # queue.finish may changes phases but leave the responsability to lock the
    # repo to the caller to avoid deadlock with wlock. This command code is
    # responsability for this locking.
    lock = repo.lock()
    try:
        q.finish(repo, revs)
        q.savedirty()
    finally:
        lock.release()
    return 0

@command("qqueue",
         [('l', 'list', False, _('list all available queues')),
          ('', 'active', False, _('print name of active queue')),
          ('c', 'create', False, _('create new queue')),
          ('', 'rename', False, _('rename active queue')),
          ('', 'delete', False, _('delete reference to queue')),
          ('', 'purge', False, _('delete queue, and remove patch dir')),
         ],
         _('[OPTION] [QUEUE]'))
def qqueue(ui, repo, name=None, **opts):
    '''manage multiple patch queues

    Supports switching between different patch queues, as well as creating
    new patch queues and deleting existing ones.

    Omitting a queue name or specifying -l/--list will show you the registered
    queues - by default the "normal" patches queue is registered. The currently
    active queue will be marked with "(active)". Specifying --active will print
    only the name of the active queue.

    To create a new queue, use -c/--create. The queue is automatically made
    active, except in the case where there are applied patches from the
    currently active queue in the repository. Then the queue will only be
    created and switching will fail.

    To delete an existing queue, use --delete. You cannot delete the currently
    active queue.

    Returns 0 on success.
    '''
    q = repo.mq
    _defaultqueue = 'patches'
    _allqueues = 'patches.queues'
    _activequeue = 'patches.queue'

    def _getcurrent():
        cur = os.path.basename(q.path)
        if cur.startswith('patches-'):
            cur = cur[8:]
        return cur

    def _noqueues():
        try:
            fh = repo.opener(_allqueues, 'r')
            fh.close()
        except IOError:
            return True

        return False

    def _getqueues():
        current = _getcurrent()

        try:
            fh = repo.opener(_allqueues, 'r')
            queues = [queue.strip() for queue in fh if queue.strip()]
            fh.close()
            if current not in queues:
                queues.append(current)
        except IOError:
            queues = [_defaultqueue]

        return sorted(queues)

    def _setactive(name):
        if q.applied:
            raise util.Abort(_('patches applied - cannot set new queue active'))
        _setactivenocheck(name)

    def _setactivenocheck(name):
        fh = repo.opener(_activequeue, 'w')
        if name != 'patches':
            fh.write(name)
        fh.close()

    def _addqueue(name):
        fh = repo.opener(_allqueues, 'a')
        fh.write('%s\n' % (name,))
        fh.close()

    def _queuedir(name):
        if name == 'patches':
            return repo.join('patches')
        else:
            return repo.join('patches-' + name)

    def _validname(name):
        for n in name:
            if n in ':\\/.':
                return False
        return True

    def _delete(name):
        if name not in existing:
            raise util.Abort(_('cannot delete queue that does not exist'))

        current = _getcurrent()

        if name == current:
            raise util.Abort(_('cannot delete currently active queue'))

        fh = repo.opener('patches.queues.new', 'w')
        for queue in existing:
            if queue == name:
                continue
            fh.write('%s\n' % (queue,))
        fh.close()
        util.rename(repo.join('patches.queues.new'), repo.join(_allqueues))

    if not name or opts.get('list') or opts.get('active'):
        current = _getcurrent()
        if opts.get('active'):
            ui.write('%s\n' % (current,))
            return
        for queue in _getqueues():
            ui.write('%s' % (queue,))
            if queue == current and not ui.quiet:
                ui.write(_(' (active)\n'))
            else:
                ui.write('\n')
        return

    if not _validname(name):
        raise util.Abort(
                _('invalid queue name, may not contain the characters ":\\/."'))

    existing = _getqueues()

    if opts.get('create'):
        if name in existing:
            raise util.Abort(_('queue "%s" already exists') % name)
        if _noqueues():
            _addqueue(_defaultqueue)
        _addqueue(name)
        _setactive(name)
    elif opts.get('rename'):
        current = _getcurrent()
        if name == current:
            raise util.Abort(_('can\'t rename "%s" to its current name') % name)
        if name in existing:
            raise util.Abort(_('queue "%s" already exists') % name)

        olddir = _queuedir(current)
        newdir = _queuedir(name)

        if os.path.exists(newdir):
            raise util.Abort(_('non-queue directory "%s" already exists') %
                    newdir)

        fh = repo.opener('patches.queues.new', 'w')
        for queue in existing:
            if queue == current:
                fh.write('%s\n' % (name,))
                if os.path.exists(olddir):
                    util.rename(olddir, newdir)
            else:
                fh.write('%s\n' % (queue,))
        fh.close()
        util.rename(repo.join('patches.queues.new'), repo.join(_allqueues))
        _setactivenocheck(name)
    elif opts.get('delete'):
        _delete(name)
    elif opts.get('purge'):
        if name in existing:
            _delete(name)
        qdir = _queuedir(name)
        if os.path.exists(qdir):
            shutil.rmtree(qdir)
    else:
        if name not in existing:
            raise util.Abort(_('use --create to create a new queue'))
        _setactive(name)

def mqphasedefaults(repo, roots):
    """callback used to set mq changeset as secret when no phase data exists"""
    if repo.mq.applied:
        if repo.ui.configbool('mq', 'secret', False):
            mqphase = phases.secret
        else:
            mqphase = phases.draft
        qbase = repo[repo.mq.applied[0].node]
        roots[mqphase].add(qbase.node())
    return roots

def reposetup(ui, repo):
    class mqrepo(repo.__class__):
        @util.propertycache
        def mq(self):
            return queue(self.ui, self.path)

        def abortifwdirpatched(self, errmsg, force=False):
            if self.mq.applied and not force:
                parents = self.dirstate.parents()
                patches = [s.node for s in self.mq.applied]
                if parents[0] in patches or parents[1] in patches:
                    raise util.Abort(errmsg)

        def commit(self, text="", user=None, date=None, match=None,
                   force=False, editor=False, extra={}):
            self.abortifwdirpatched(
                _('cannot commit over an applied mq patch'),
                force)

            return super(mqrepo, self).commit(text, user, date, match, force,
                                              editor, extra)

        def checkpush(self, force, revs):
            if self.mq.applied and not force:
                outapplied = [e.node for e in self.mq.applied]
                if revs:
                    # Assume applied patches have no non-patch descendants and
                    # are not on remote already. Filtering any changeset not
                    # pushed.
                    heads = set(revs)
                    for node in reversed(outapplied):
                        if node in heads:
                            break
                        else:
                            outapplied.pop()
                # looking for pushed and shared changeset
                for node in outapplied:
                    if repo[node].phase() < phases.secret:
                        raise util.Abort(_('source has mq patches applied'))
                # no non-secret patches pushed
            super(mqrepo, self).checkpush(force, revs)

        def _findtags(self):
            '''augment tags from base class with patch tags'''
            result = super(mqrepo, self)._findtags()

            q = self.mq
            if not q.applied:
                return result

            mqtags = [(patch.node, patch.name) for patch in q.applied]

            try:
                self.changelog.rev(mqtags[-1][0])
            except error.LookupError:
                self.ui.warn(_('mq status file refers to unknown node %s\n')
                             % short(mqtags[-1][0]))
                return result

            mqtags.append((mqtags[-1][0], 'qtip'))
            mqtags.append((mqtags[0][0], 'qbase'))
            mqtags.append((self.changelog.parents(mqtags[0][0])[0], 'qparent'))
            tags = result[0]
            for patch in mqtags:
                if patch[1] in tags:
                    self.ui.warn(_('Tag %s overrides mq patch of the same name\n')
                                 % patch[1])
                else:
                    tags[patch[1]] = patch[0]

            return result

        def _branchtags(self, partial, lrev):
            q = self.mq
            cl = self.changelog
            qbase = None
            if not q.applied:
                if getattr(self, '_committingpatch', False):
                    # Committing a new patch, must be tip
                    qbase = len(cl) - 1
            else:
                qbasenode = q.applied[0].node
                try:
                    qbase = cl.rev(qbasenode)
                except error.LookupError:
                    self.ui.warn(_('mq status file refers to unknown node %s\n')
                                 % short(qbasenode))
            if qbase is None:
                return super(mqrepo, self)._branchtags(partial, lrev)

            start = lrev + 1
            if start < qbase:
                # update the cache (excluding the patches) and save it
                ctxgen = (self[r] for r in xrange(lrev + 1, qbase))
                self._updatebranchcache(partial, ctxgen)
                self._writebranchcache(partial, cl.node(qbase - 1), qbase - 1)
                start = qbase
            # if start = qbase, the cache is as updated as it should be.
            # if start > qbase, the cache includes (part of) the patches.
            # we might as well use it, but we won't save it.

            # update the cache up to the tip
            ctxgen = (self[r] for r in xrange(start, len(cl)))
            self._updatebranchcache(partial, ctxgen)

            return partial

    if repo.local():
        repo.__class__ = mqrepo

        repo._phasedefaults.append(mqphasedefaults)

def mqimport(orig, ui, repo, *args, **kwargs):
    if (hasattr(repo, 'abortifwdirpatched')
        and not kwargs.get('no_commit', False)):
        repo.abortifwdirpatched(_('cannot import over an applied patch'),
                                   kwargs.get('force'))
    return orig(ui, repo, *args, **kwargs)

def mqinit(orig, ui, *args, **kwargs):
    mq = kwargs.pop('mq', None)

    if not mq:
        return orig(ui, *args, **kwargs)

    if args:
        repopath = args[0]
        if not hg.islocal(repopath):
            raise util.Abort(_('only a local queue repository '
                               'may be initialized'))
    else:
        repopath = cmdutil.findrepo(os.getcwd())
        if not repopath:
            raise util.Abort(_('there is no Mercurial repository here '
                               '(.hg not found)'))
    repo = hg.repository(ui, repopath)
    return qinit(ui, repo, True)

def mqcommand(orig, ui, repo, *args, **kwargs):
    """Add --mq option to operate on patch repository instead of main"""

    # some commands do not like getting unknown options
    mq = kwargs.pop('mq', None)

    if not mq:
        return orig(ui, repo, *args, **kwargs)

    q = repo.mq
    r = q.qrepo()
    if not r:
        raise util.Abort(_('no queue repository'))
    return orig(r.ui, r, *args, **kwargs)

def summary(orig, ui, repo, *args, **kwargs):
    r = orig(ui, repo, *args, **kwargs)
    q = repo.mq
    m = []
    a, u = len(q.applied), len(q.unapplied(repo))
    if a:
        m.append(ui.label(_("%d applied"), 'qseries.applied') % a)
    if u:
        m.append(ui.label(_("%d unapplied"), 'qseries.unapplied') % u)
    if m:
        ui.write("mq:     %s\n" % ', '.join(m))
    else:
        ui.note(_("mq:     (empty queue)\n"))
    return r

def revsetmq(repo, subset, x):
    """``mq()``
    Changesets managed by MQ.
    """
    revset.getargs(x, 0, 0, _("mq takes no arguments"))
    applied = set([repo[r.node].rev() for r in repo.mq.applied])
    return [r for r in subset if r in applied]

def extsetup(ui):
    revset.symbols['mq'] = revsetmq

# tell hggettext to extract docstrings from these functions:
i18nfunctions = [revsetmq]

def uisetup(ui):
    mqopt = [('', 'mq', None, _("operate on patch repository"))]

    extensions.wrapcommand(commands.table, 'import', mqimport)
    extensions.wrapcommand(commands.table, 'summary', summary)

    entry = extensions.wrapcommand(commands.table, 'init', mqinit)
    entry[1].extend(mqopt)

    nowrap = set(commands.norepo.split(" "))

    def dotable(cmdtable):
        for cmd in cmdtable.keys():
            cmd = cmdutil.parsealiases(cmd)[0]
            if cmd in nowrap:
                continue
            entry = extensions.wrapcommand(cmdtable, cmd, mqcommand)
            entry[1].extend(mqopt)

    dotable(commands.table)

    for extname, extmodule in extensions.extensions():
        if extmodule.__file__ != __file__:
            dotable(getattr(extmodule, 'cmdtable', {}))


colortable = {'qguard.negative': 'red',
              'qguard.positive': 'yellow',
              'qguard.unguarded': 'green',
              'qseries.applied': 'blue bold underline',
              'qseries.guarded': 'black bold',
              'qseries.missing': 'red bold',
              'qseries.unapplied': 'black bold'}<|MERGE_RESOLUTION|>--- conflicted
+++ resolved
@@ -257,13 +257,8 @@
                 ci += 1
             del self.comments[ci]
 
-<<<<<<< HEAD
-def newcommit(repo, *args, **kwargs):
+def newcommit(repo, phase, *args, **kwargs):
     """helper dedicated to ensure a commit respect mq.secret setting
-=======
-def secretcommit(repo, phase, *args, **kwargs):
-    """helper dedicated to ensure a commit are secret
->>>>>>> 7b9cb90b
 
     It should be used instead of repo.commit inside the mq source for operation
     creating new changeset.
@@ -587,11 +582,7 @@
         ret = hg.merge(repo, rev)
         if ret:
             raise util.Abort(_("update returned %d") % ret)
-<<<<<<< HEAD
-        n = newcommit(repo, ctx.description(), ctx.user(), force=True)
-=======
-        n = secretcommit(repo, None, ctx.description(), ctx.user(), force=True)
->>>>>>> 7b9cb90b
+        n = newcommit(repo, None, ctx.description(), ctx.user(), force=True)
         if n is None:
             raise util.Abort(_("repo commit failed"))
         try:
@@ -631,7 +622,7 @@
             # the first patch in the queue is never a merge patch
             #
             pname = ".hg.patches.merge.marker"
-            n = secretcommit(repo, None, '[mq]: merge marker', force=True)
+            n = newcommit(repo, None, '[mq]: merge marker', force=True)
             self.removeundo(repo)
             self.applied.append(statusentry(n, pname))
             self.applieddirty = True
@@ -762,12 +753,8 @@
 
             match = scmutil.matchfiles(repo, files or [])
             oldtip = repo['tip']
-<<<<<<< HEAD
-            n = newcommit(repo, message, ph.user, ph.date, match=match,
-=======
-            n = secretcommit(repo, None, message, ph.user, ph.date, match=match,
->>>>>>> 7b9cb90b
-                             force=True)
+            n = newcommit(repo, None, message, ph.user, ph.date, match=match,
+                          force=True)
             if repo['tip'] == oldtip:
                 raise util.Abort(_("qpush exactly duplicates child changeset"))
             if n is None:
@@ -1007,12 +994,8 @@
                 if util.safehasattr(msg, '__call__'):
                     msg = msg()
                 commitmsg = msg and msg or ("[mq]: %s" % patchfn)
-<<<<<<< HEAD
-                n = newcommit(repo, commitmsg, user, date, match=match,
-=======
-                n = secretcommit(repo, None, commitmsg, user, date, match=match,
->>>>>>> 7b9cb90b
-                                 force=True)
+                n = newcommit(repo, None, commitmsg, user, date, match=match,
+                              force=True)
                 if n is None:
                     raise util.Abort(_("repo commit failed"))
                 try:
@@ -1566,8 +1549,8 @@
 
                 # Ensure we create a new changeset in the same phase than
                 # the old one.
-                n = secretcommit(repo, oldphase, message, user, ph.date,
-                                 match=match, force=True)
+                n = newcommit(repo, oldphase, message, user, ph.date,
+                              match=match, force=True)
                 # only write patch after a successful commit
                 patchf.close()
                 self.applied.append(statusentry(n, patchfn))
