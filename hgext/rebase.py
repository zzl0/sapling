# rebase.py - rebasing feature for mercurial
#
# Copyright 2008 Stefano Tortarolo <stefano.tortarolo at gmail dot com>
#
# This software may be used and distributed according to the terms of the
# GNU General Public License version 2 or any later version.

'''command to move sets of revisions to a different ancestor

This extension lets you rebase changesets in an existing Mercurial
repository.

For more information:
http://mercurial.selenic.com/wiki/RebaseExtension
'''

from mercurial import hg, util, repair, merge, cmdutil, commands, bookmarks
from mercurial import extensions, patch, scmutil
from mercurial.commands import templateopts
from mercurial.node import nullrev
from mercurial.lock import release
from mercurial.i18n import _
import os, errno

nullmerge = -2

cmdtable = {}
command = cmdutil.command(cmdtable)

@command('rebase',
    [('s', 'source', '',
     _('rebase from the specified changeset'), _('REV')),
    ('b', 'base', '',
     _('rebase from the base of the specified changeset '
       '(up to greatest common ancestor of base and dest)'),
     _('REV')),
    ('r', 'rev', [],
     _('rebase these revisions'),
     _('REV')),
    ('d', 'dest', '',
     _('rebase onto the specified changeset'), _('REV')),
    ('', 'collapse', False, _('collapse the rebased changesets')),
    ('m', 'message', '',
     _('use text as collapse commit message'), _('TEXT')),
    ('e', 'edit', False, _('invoke editor on commit messages')),
    ('l', 'logfile', '',
     _('read collapse commit message from file'), _('FILE')),
    ('', 'keep', False, _('keep original changesets')),
    ('', 'keepbranches', False, _('keep original branch names')),
    ('D', 'detach', False, _('force detaching of source from its original '
                            'branch')),
    ('t', 'tool', '', _('specify merge tool')),
    ('c', 'continue', False, _('continue an interrupted rebase')),
    ('a', 'abort', False, _('abort an interrupted rebase'))] +
     templateopts,
    _('hg rebase [-s REV | -b REV] [-d REV] [options]\n'
      'hg rebase {-a|-c}'))
def rebase(ui, repo, **opts):
    """move changeset (and descendants) to a different branch

    Rebase uses repeated merging to graft changesets from one part of
    history (the source) onto another (the destination). This can be
    useful for linearizing *local* changes relative to a master
    development tree.

    You should not rebase changesets that have already been shared
    with others. Doing so will force everybody else to perform the
    same rebase or they will end up with duplicated changesets after
    pulling in your rebased changesets.

    If you don't specify a destination changeset (``-d/--dest``),
    rebase uses the tipmost head of the current named branch as the
    destination. (The destination changeset is not modified by
    rebasing, but new changesets are added as its descendants.)

    You can specify which changesets to rebase in two ways: as a
    "source" changeset or as a "base" changeset. Both are shorthand
    for a topologically related set of changesets (the "source
    branch"). If you specify source (``-s/--source``), rebase will
    rebase that changeset and all of its descendants onto dest. If you
    specify base (``-b/--base``), rebase will select ancestors of base
    back to but not including the common ancestor with dest. Thus,
    ``-b`` is less precise but more convenient than ``-s``: you can
    specify any changeset in the source branch, and rebase will select
    the whole branch. If you specify neither ``-s`` nor ``-b``, rebase
    uses the parent of the working directory as the base.

    By default, rebase recreates the changesets in the source branch
    as descendants of dest and then destroys the originals. Use
    ``--keep`` to preserve the original source changesets. Some
    changesets in the source branch (e.g. merges from the destination
    branch) may be dropped if they no longer contribute any change.

    One result of the rules for selecting the destination changeset
    and source branch is that, unlike ``merge``, rebase will do
    nothing if you are at the latest (tipmost) head of a named branch
    with two heads. You need to explicitly specify source and/or
    destination (or ``update`` to the other head, if it's the head of
    the intended source branch).

    If a rebase is interrupted to manually resolve a merge, it can be
    continued with --continue/-c or aborted with --abort/-a.

    Returns 0 on success, 1 if nothing to rebase.
    """
    originalwd = target = None
    external = nullrev
    state = {}
    skipped = set()
    targetancestors = set()

    editor = None
    if opts.get('edit'):
        editor = cmdutil.commitforceeditor

    lock = wlock = None
    try:
        lock = repo.lock()
        wlock = repo.wlock()

        # Validate input and define rebasing points
        destf = opts.get('dest', None)
        srcf = opts.get('source', None)
        basef = opts.get('base', None)
        revf = opts.get('rev', [])
        contf = opts.get('continue')
        abortf = opts.get('abort')
        collapsef = opts.get('collapse', False)
        collapsemsg = cmdutil.logmessage(ui, opts)
        extrafn = opts.get('extrafn') # internal, used by e.g. hgsubversion
        keepf = opts.get('keep', False)
        keepbranchesf = opts.get('keepbranches', False)
        detachf = opts.get('detach', False)
        # keepopen is not meant for use on the command line, but by
        # other extensions
        keepopen = opts.get('keepopen', False)

        if collapsemsg and not collapsef:
            raise util.Abort(
                _('message can only be specified with collapse'))

        if contf or abortf:
            if contf and abortf:
                raise util.Abort(_('cannot use both abort and continue'))
            if collapsef:
                raise util.Abort(
                    _('cannot use collapse with continue or abort'))
            if detachf:
                raise util.Abort(_('cannot use detach with continue or abort'))
            if srcf or basef or destf:
                raise util.Abort(
                    _('abort and continue do not allow specifying revisions'))
            if opts.get('tool', False):
                ui.warn(_('tool option will be ignored\n'))

            (originalwd, target, state, skipped, collapsef, keepf,
                                keepbranchesf, external) = restorestatus(repo)
            if abortf:
                return abort(repo, originalwd, target, state)
        else:
            if srcf and basef:
                raise util.Abort(_('cannot specify both a '
                                   'source and a base'))
            if revf and basef:
                raise util.Abort(_('cannot specify both a '
                                   'revision and a base'))
            if revf and srcf:
                raise util.Abort(_('cannot specify both a '
                                   'revision and a source'))
            if detachf:
                if not (srcf or revf):
                    raise util.Abort(
                        _('detach requires a revision to be specified'))
                if basef:
                    raise util.Abort(_('cannot specify a base with detach'))

            cmdutil.bailifchanged(repo)

            if not destf:
                # Destination defaults to the latest revision in the
                # current branch
                branch = repo[None].branch()
                dest = repo[branch]
            else:
                dest = repo[destf]

            if revf:
                rebaseset = repo.revs('%lr', revf)
            elif srcf:
<<<<<<< HEAD
                rebaseset = repo.revs('(%r)::', srcf)
            else:
                base = basef or '.'
                rebaseset = repo.revs('(children(ancestor(%r, %d)) & ::%r)::',
                    base, dest, base)
=======
                src = scmutil.revrange(repo, [srcf])
                revgen = repo.set('(%ld)::', src)
            else:
                base = scmutil.revrange(repo, [basef or '.'])
                revgen = repo.set('(children(ancestor(%ld, %d)) and ::(%ld))::',
                                  base, dest, base)
>>>>>>> 51a1bd2f

            if rebaseset:
                root = min(rebaseset)
            else:
                root = None

            if not rebaseset:
                repo.ui.debug('base is ancestor of destination')
                result = None
            elif not keepf and list(repo.revs('first(children(%ld) - %ld)',
                                              rebaseset, rebaseset)):
                raise util.Abort(
                    _("can't remove original changesets with"
                      " unrebased descendants"),
                    hint=_('use --keep to keep original changesets'))
            elif not keepf and not repo[root].mutable():
                raise util.Abort(_("Can't rebase immutable changeset %s")
                                 % repo[root],
                                 hint=_('see hg help phases for details'))
            else:
                result = buildstate(repo, dest, rebaseset, detachf)

            if not result:
                # Empty state built, nothing to rebase
                ui.status(_('nothing to rebase\n'))
                return 1
            else:
                originalwd, target, state = result
                if collapsef:
                    targetancestors = set(repo.changelog.ancestors(target))
                    targetancestors.add(target)
                    external = checkexternal(repo, state, targetancestors)

        if keepbranchesf:
            assert not extrafn, 'cannot use both keepbranches and extrafn'
            def extrafn(ctx, extra):
                extra['branch'] = ctx.branch()
            if collapsef:
                branches = set()
                for rev in state:
                    branches.add(repo[rev].branch())
                    if len(branches) > 1:
                        raise util.Abort(_('cannot collapse multiple named '
                            'branches'))


        # Rebase
        if not targetancestors:
            targetancestors = set(repo.changelog.ancestors(target))
            targetancestors.add(target)

        # Keep track of the current bookmarks in order to reset them later
        currentbookmarks = repo._bookmarks.copy()

        sortedstate = sorted(state)
        total = len(sortedstate)
        pos = 0
        for rev in sortedstate:
            pos += 1
            if state[rev] == -1:
                ui.progress(_("rebasing"), pos, ("%d:%s" % (rev, repo[rev])),
                            _('changesets'), total)
                storestatus(repo, originalwd, target, state, collapsef, keepf,
                                                    keepbranchesf, external)
                p1, p2 = defineparents(repo, rev, target, state,
                                                        targetancestors)
                if len(repo.parents()) == 2:
                    repo.ui.debug('resuming interrupted rebase\n')
                else:
                    try:
                        ui.setconfig('ui', 'forcemerge', opts.get('tool', ''))
                        stats = rebasenode(repo, rev, p1, state)
                        if stats and stats[3] > 0:
                            raise util.Abort(_('unresolved conflicts (see hg '
                                        'resolve, then hg rebase --continue)'))
                    finally:
                        ui.setconfig('ui', 'forcemerge', '')
                cmdutil.duplicatecopies(repo, rev, target)
                if not collapsef:
                    newrev = concludenode(repo, rev, p1, p2, extrafn=extrafn,
                                          editor=editor)
                else:
                    # Skip commit if we are collapsing
                    repo.dirstate.setparents(repo[p1].node())
                    newrev = None
                # Update the state
                if newrev is not None:
                    state[rev] = repo[newrev].rev()
                else:
                    if not collapsef:
                        ui.note(_('no changes, revision %d skipped\n') % rev)
                        ui.debug('next revision set to %s\n' % p1)
                        skipped.add(rev)
                    state[rev] = p1

        ui.progress(_('rebasing'), None)
        ui.note(_('rebase merging completed\n'))

        if collapsef and not keepopen:
            p1, p2 = defineparents(repo, min(state), target,
                                                        state, targetancestors)
            if collapsemsg:
                commitmsg = collapsemsg
            else:
                commitmsg = 'Collapsed revision'
                for rebased in state:
                    if rebased not in skipped and state[rebased] != nullmerge:
                        commitmsg += '\n* %s' % repo[rebased].description()
                commitmsg = ui.edit(commitmsg, repo.ui.username())
            newrev = concludenode(repo, rev, p1, external, commitmsg=commitmsg,
                                  extrafn=extrafn, editor=editor)

        if 'qtip' in repo.tags():
            updatemq(repo, state, skipped, **opts)

        if currentbookmarks:
            # Nodeids are needed to reset bookmarks
            nstate = {}
            for k, v in state.iteritems():
                if v != nullmerge:
                    nstate[repo[k].node()] = repo[v].node()

        if not keepf:
            # Remove no more useful revisions
            rebased = [rev for rev in state if state[rev] != nullmerge]
            if rebased:
                if set(repo.changelog.descendants(min(rebased))) - set(state):
                    ui.warn(_("warning: new changesets detected "
                              "on source branch, not stripping\n"))
                else:
                    # backup the old csets by default
                    repair.strip(ui, repo, repo[min(rebased)].node(), "all")

        if currentbookmarks:
            updatebookmarks(repo, nstate, currentbookmarks, **opts)

        clearstatus(repo)
        ui.note(_("rebase completed\n"))
        if os.path.exists(repo.sjoin('undo')):
            util.unlinkpath(repo.sjoin('undo'))
        if skipped:
            ui.note(_("%d revisions have been skipped\n") % len(skipped))
    finally:
        release(lock, wlock)

def checkexternal(repo, state, targetancestors):
    """Check whether one or more external revisions need to be taken in
    consideration. In the latter case, abort.
    """
    external = nullrev
    source = min(state)
    for rev in state:
        if rev == source:
            continue
        # Check externals and fail if there are more than one
        for p in repo[rev].parents():
            if (p.rev() not in state
                        and p.rev() not in targetancestors):
                if external != nullrev:
                    raise util.Abort(_('unable to collapse, there is more '
                            'than one external parent'))
                external = p.rev()
    return external

def concludenode(repo, rev, p1, p2, commitmsg=None, editor=None, extrafn=None):
    'Commit the changes and store useful information in extra'
    try:
        repo.dirstate.setparents(repo[p1].node(), repo[p2].node())
        ctx = repo[rev]
        if commitmsg is None:
            commitmsg = ctx.description()
        extra = {'rebase_source': ctx.hex()}
        if extrafn:
            extrafn(ctx, extra)
        # Commit might fail if unresolved files exist
        newrev = repo.commit(text=commitmsg, user=ctx.user(),
                             date=ctx.date(), extra=extra, editor=editor)
        repo.dirstate.setbranch(repo[newrev].branch())
        return newrev
    except util.Abort:
        # Invalidate the previous setparents
        repo.dirstate.invalidate()
        raise

def rebasenode(repo, rev, p1, state):
    'Rebase a single revision'
    # Merge phase
    # Update to target and merge it with local
    if repo['.'].rev() != repo[p1].rev():
        repo.ui.debug(" update to %d:%s\n" % (repo[p1].rev(), repo[p1]))
        merge.update(repo, p1, False, True, False)
    else:
        repo.ui.debug(" already in target\n")
    repo.dirstate.write()
    repo.ui.debug(" merge against %d:%s\n" % (repo[rev].rev(), repo[rev]))
    base = None
    if repo[rev].rev() != repo[min(state)].rev():
        base = repo[rev].p1().node()
    return merge.update(repo, rev, True, True, False, base)

def defineparents(repo, rev, target, state, targetancestors):
    'Return the new parent relationship of the revision that will be rebased'
    parents = repo[rev].parents()
    p1 = p2 = nullrev

    P1n = parents[0].rev()
    if P1n in targetancestors:
        p1 = target
    elif P1n in state:
        if state[P1n] == nullmerge:
            p1 = target
        else:
            p1 = state[P1n]
    else: # P1n external
        p1 = target
        p2 = P1n

    if len(parents) == 2 and parents[1].rev() not in targetancestors:
        P2n = parents[1].rev()
        # interesting second parent
        if P2n in state:
            if p1 == target: # P1n in targetancestors or external
                p1 = state[P2n]
            else:
                p2 = state[P2n]
        else: # P2n external
            if p2 != nullrev: # P1n external too => rev is a merged revision
                raise util.Abort(_('cannot use revision %d as base, result '
                        'would have 3 parents') % rev)
            p2 = P2n
    repo.ui.debug(" future parents are %d and %d\n" %
                            (repo[p1].rev(), repo[p2].rev()))
    return p1, p2

def isagitpatch(repo, patchname):
    'Return true if the given patch is in git format'
    mqpatch = os.path.join(repo.mq.path, patchname)
    for line in patch.linereader(file(mqpatch, 'rb')):
        if line.startswith('diff --git'):
            return True
    return False

def updatemq(repo, state, skipped, **opts):
    'Update rebased mq patches - finalize and then import them'
    mqrebase = {}
    mq = repo.mq
    original_series = mq.fullseries[:]

    for p in mq.applied:
        rev = repo[p.node].rev()
        if rev in state:
            repo.ui.debug('revision %d is an mq patch (%s), finalize it.\n' %
                                        (rev, p.name))
            mqrebase[rev] = (p.name, isagitpatch(repo, p.name))

    if mqrebase:
        mq.finish(repo, mqrebase.keys())

        # We must start import from the newest revision
        for rev in sorted(mqrebase, reverse=True):
            if rev not in skipped:
                name, isgit = mqrebase[rev]
                repo.ui.debug('import mq patch %d (%s)\n' % (state[rev], name))
                mq.qimport(repo, (), patchname=name, git=isgit,
                                rev=[str(state[rev])])

        # restore old series to preserve guards
        mq.fullseries = original_series
        mq.series_dirty = True
        mq.savedirty()

def updatebookmarks(repo, nstate, originalbookmarks, **opts):
    'Move bookmarks to their correct changesets'
    current = repo._bookmarkcurrent
    for k, v in originalbookmarks.iteritems():
        if v in nstate:
            if nstate[v] != nullmerge:
                # reset the pointer if the bookmark was moved incorrectly
                if k != current:
                    repo._bookmarks[k] = nstate[v]

    bookmarks.write(repo)

def storestatus(repo, originalwd, target, state, collapse, keep, keepbranches,
                                                                external):
    'Store the current status to allow recovery'
    f = repo.opener("rebasestate", "w")
    f.write(repo[originalwd].hex() + '\n')
    f.write(repo[target].hex() + '\n')
    f.write(repo[external].hex() + '\n')
    f.write('%d\n' % int(collapse))
    f.write('%d\n' % int(keep))
    f.write('%d\n' % int(keepbranches))
    for d, v in state.iteritems():
        oldrev = repo[d].hex()
        if v != nullmerge:
            newrev = repo[v].hex()
        else:
            newrev = v
        f.write("%s:%s\n" % (oldrev, newrev))
    f.close()
    repo.ui.debug('rebase status stored\n')

def clearstatus(repo):
    'Remove the status files'
    if os.path.exists(repo.join("rebasestate")):
        util.unlinkpath(repo.join("rebasestate"))

def restorestatus(repo):
    'Restore a previously stored status'
    try:
        target = None
        collapse = False
        external = nullrev
        state = {}
        f = repo.opener("rebasestate")
        for i, l in enumerate(f.read().splitlines()):
            if i == 0:
                originalwd = repo[l].rev()
            elif i == 1:
                target = repo[l].rev()
            elif i == 2:
                external = repo[l].rev()
            elif i == 3:
                collapse = bool(int(l))
            elif i == 4:
                keep = bool(int(l))
            elif i == 5:
                keepbranches = bool(int(l))
            else:
                oldrev, newrev = l.split(':')
                if newrev != str(nullmerge):
                    state[repo[oldrev].rev()] = repo[newrev].rev()
                else:
                    state[repo[oldrev].rev()] = int(newrev)
        skipped = set()
        # recompute the set of skipped revs
        if not collapse:
            seen = set([target])
            for old, new in sorted(state.items()):
                if new != nullrev and new in seen:
                    skipped.add(old)
                seen.add(new)
        repo.ui.debug('computed skipped revs: %s\n' % skipped)
        repo.ui.debug('rebase status resumed\n')
        return (originalwd, target, state, skipped,
                collapse, keep, keepbranches, external)
    except IOError, err:
        if err.errno != errno.ENOENT:
            raise
        raise util.Abort(_('no rebase in progress'))

def abort(repo, originalwd, target, state):
    'Restore the repository to its original state'
    if set(repo.changelog.descendants(target)) - set(state.values()):
        repo.ui.warn(_("warning: new changesets detected on target branch, "
                                                    "can't abort\n"))
        return -1
    else:
        # Strip from the first rebased revision
        merge.update(repo, repo[originalwd].rev(), False, True, False)
        rebased = filter(lambda x: x > -1 and x != target, state.values())
        if rebased:
            strippoint = min(rebased)
            # no backup of rebased cset versions needed
            repair.strip(repo.ui, repo, repo[strippoint].node())
        clearstatus(repo)
        repo.ui.warn(_('rebase aborted\n'))
        return 0

def buildstate(repo, dest, rebaseset, detach):
    '''Define which revisions are going to be rebased and where

    repo: repo
    dest: context
    rebaseset: set of rev
    detach: boolean'''

    # This check isn't strictly necessary, since mq detects commits over an
    # applied patch. But it prevents messing up the working directory when
    # a partially completed rebase is blocked by mq.
    if 'qtip' in repo.tags() and (dest.node() in
                            [s.node for s in repo.mq.applied]):
        raise util.Abort(_('cannot rebase onto an applied mq patch'))

    detachset = set()
    roots = list(repo.set('roots(%ld)', rebaseset))
    if not roots:
        raise util.Abort(_('no matching revisions'))
    if len(roots) > 1:
        raise util.Abort(_("can't rebase multiple roots"))
    root = roots[0]

    commonbase = root.ancestor(dest)
    if commonbase == root:
        raise util.Abort(_('source is ancestor of destination'))
    if commonbase == dest:
        samebranch = root.branch() == dest.branch()
        if samebranch and root in dest.children():
           repo.ui.debug('source is a child of destination')
           return None
        # rebase on ancestor, force detach
        detach = True
    if detach:
        detachset = repo.revs('::%d - ::%d - %d', root, commonbase, root)

    repo.ui.debug('rebase onto %d starting from %d\n' % (dest, root))
    state = dict.fromkeys(rebaseset, nullrev)
    state.update(dict.fromkeys(detachset, nullmerge))
    return repo['.'].rev(), dest.rev(), state

def pullrebase(orig, ui, repo, *args, **opts):
    'Call rebase after pull if the latter has been invoked with --rebase'
    if opts.get('rebase'):
        if opts.get('update'):
            del opts['update']
            ui.debug('--update and --rebase are not compatible, ignoring '
                     'the update flag\n')

        cmdutil.bailifchanged(repo)
        revsprepull = len(repo)
        origpostincoming = commands.postincoming
        def _dummy(*args, **kwargs):
            pass
        commands.postincoming = _dummy
        try:
            orig(ui, repo, *args, **opts)
        finally:
            commands.postincoming = origpostincoming
        revspostpull = len(repo)
        if revspostpull > revsprepull:
            rebase(ui, repo, **opts)
            branch = repo[None].branch()
            dest = repo[branch].rev()
            if dest != repo['.'].rev():
                # there was nothing to rebase we force an update
                hg.update(repo, dest)
    else:
        if opts.get('tool'):
            raise util.Abort(_('--tool can only be used with --rebase'))
        orig(ui, repo, *args, **opts)

def uisetup(ui):
    'Replace pull with a decorator to provide --rebase option'
    entry = extensions.wrapcommand(commands.table, 'pull', pullrebase)
    entry[1].append(('', 'rebase', None,
                     _("rebase working directory to branch head")))
    entry[1].append(('t', 'tool', '',
                     _("specify merge tool for rebase")))<|MERGE_RESOLUTION|>--- conflicted
+++ resolved
@@ -187,20 +187,13 @@
             if revf:
                 rebaseset = repo.revs('%lr', revf)
             elif srcf:
-<<<<<<< HEAD
-                rebaseset = repo.revs('(%r)::', srcf)
-            else:
-                base = basef or '.'
-                rebaseset = repo.revs('(children(ancestor(%r, %d)) & ::%r)::',
+                src = scmutil.revrange(repo, [srcf])
+                rebaseset = repo.revs('(%ld)::', src)
+            else:
+                base = scmutil.revrange(repo, [basef or '.'])
+                rebaseset = repo.revs(
+                    '(children(ancestor(%ld, %d)) and ::(%ld))::',
                     base, dest, base)
-=======
-                src = scmutil.revrange(repo, [srcf])
-                revgen = repo.set('(%ld)::', src)
-            else:
-                base = scmutil.revrange(repo, [basef or '.'])
-                revgen = repo.set('(children(ancestor(%ld, %d)) and ::(%ld))::',
-                                  base, dest, base)
->>>>>>> 51a1bd2f
 
             if rebaseset:
                 root = min(rebaseset)
