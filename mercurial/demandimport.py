# demandimport.py - global demand-loading of modules for Mercurial
#
# Copyright 2006, 2007 Matt Mackall <mpm@selenic.com>
#
# This software may be used and distributed according to the terms
# of the GNU General Public License, incorporated herein by reference.

'''
demandimport - automatic demandloading of modules

To enable this module, do:

  import demandimport; demandimport.enable()

Imports of the following forms will be demand-loaded:

  import a, b.c
  import a.b as c
  from a import b,c # a will be loaded immediately

These imports will not be delayed:

  from a import *
  b = __import__(a)
'''

_origimport = __import__

class _demandmod(object):
    """module demand-loader and proxy"""
    def __init__(self, name, globals, locals):
        if '.' in name:
            head, rest = name.split('.', 1)
            after = [rest]
        else:
            head = name
            after = []
        object.__setattr__(self, "_data", (head, globals, locals, after))
        object.__setattr__(self, "_module", None)
    def _extend(self, name):
        """add to the list of submodules to load"""
        self._data[3].append(name)
    def _load(self):
        if not self._module:
            head, globals, locals, after = self._data
            mod = _origimport(head, globals, locals)
            # load submodules
            def subload(mod, p):
                h, t = p, None
                if '.' in p:
                    h, t = p.split('.', 1)
                if not hasattr(mod, h):
                    setattr(mod, h, _demandmod(p, mod.__dict__, mod.__dict__))
                elif t:
                    subload(getattr(mod, h), t)

            for x in after:
                subload(mod, x)

            # are we in the locals dictionary still?
            if locals and locals.get(head) == self:
                locals[head] = mod
            object.__setattr__(self, "_module", mod)

    def __repr__(self):
        if self._module:
            return "<proxied module '%s'>" % self._data[0]
        return "<unloaded module '%s'>" % self._data[0]
    def __call__(self, *args, **kwargs):
        raise TypeError("'unloaded module' object is not callable")
    def __getattribute__(self, attr):
        if attr in ('_data', '_extend', '_load', '_module'):
            return object.__getattribute__(self, attr)
        self._load()
        return getattr(self._module, attr)
    def __setattr__(self, attr, val):
        self._load()
        setattr(self._module, attr, val)

def _demandimport(name, globals=None, locals=None, fromlist=None):
    if not locals or name in ignore or fromlist == ('*',):
        # these cases we can't really delay
        return _origimport(name, globals, locals, fromlist)
    elif not fromlist:
        # import a [as b]
        if '.' in name: # a.b
            base, rest = name.split('.', 1)
            # email.__init__ loading email.mime
            if globals and globals.get('__name__', None) == base:
                return _origimport(name, globals, locals, fromlist)
            # if a is already demand-loaded, add b to its submodule list
            if base in locals:
                if isinstance(locals[base], _demandmod):
                    locals[base]._extend(rest)
                return locals[base]
        return _demandmod(name, globals, locals)
    else:
        # from a import b,c,d
        mod = _origimport(name, globals, locals)
        # recurse down the module chain
        for comp in name.split('.')[1:]:
            if not hasattr(mod, comp):
                setattr(mod, comp, _demandmod(comp, mod.__dict__, mod.__dict__))
            mod = getattr(mod, comp)
        for x in fromlist:
            # set requested submodules for demand load
            if not(hasattr(mod, x)):
                setattr(mod, x, _demandmod(x, mod.__dict__, locals))
        return mod

<<<<<<< HEAD
ignore = ['_hashlib', '_xmlplus', 'fcntl', 'win32com.gen_py', 'pwd', 'grp']
=======
ignore = [
    '_hashlib',
    '_xmlplus',
    'fcntl',
    'win32com.gen_py',
    # imported by tarfile, not available under Windows
    'pwd',
    'grp',
    # imported by profile, itself imported by hotshot.stats,
    # not available under Windows
    'resource',
    ]
>>>>>>> 0e4dfe7a

def enable():
    "enable global demand-loading of modules"
    __builtins__["__import__"] = _demandimport

def disable():
    "disable global demand-loading of modules"
    __builtins__["__import__"] = _origimport
<|MERGE_RESOLUTION|>--- conflicted
+++ resolved
@@ -108,9 +108,6 @@
                 setattr(mod, x, _demandmod(x, mod.__dict__, locals))
         return mod
 
-<<<<<<< HEAD
-ignore = ['_hashlib', '_xmlplus', 'fcntl', 'win32com.gen_py', 'pwd', 'grp']
-=======
 ignore = [
     '_hashlib',
     '_xmlplus',
@@ -123,7 +120,6 @@
     # not available under Windows
     'resource',
     ]
->>>>>>> 0e4dfe7a
 
 def enable():
     "enable global demand-loading of modules"
