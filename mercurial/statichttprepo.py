--- conflicted
+++ resolved
@@ -7,11 +7,7 @@
 # This software may be used and distributed according to the terms
 # of the GNU General Public License, incorporated herein by reference.
 
-<<<<<<< HEAD
-from i18n import gettext as _
-=======
 from i18n import _
->>>>>>> a5b3ab33
 import changelog, filelog, httprangereader
 import repo, localrepo, manifest, os, urllib, urllib2, util
 
